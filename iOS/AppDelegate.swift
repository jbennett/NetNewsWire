//
//  AppDelegate.swift
//  NetNewsWire
//
//  Created by Maurice Parker on 4/8/19.
//  Copyright © 2019 Ranchero Software. All rights reserved.
//

import UIKit
import RSCore
import RSWeb
import Account
import BackgroundTasks
import os.log

var appDelegate: AppDelegate!

@UIApplicationMain
class AppDelegate: UIResponder, UIApplicationDelegate, UNUserNotificationCenterDelegate, UnreadCountProvider {
	
	private var bgTaskDispatchQueue = DispatchQueue.init(label: "BGTaskScheduler")
	
	private var waitBackgroundUpdateTask = UIBackgroundTaskIdentifier.invalid
	private var syncBackgroundUpdateTask = UIBackgroundTaskIdentifier.invalid
	
	var syncTimer: ArticleStatusSyncTimer?
	
	var shuttingDown = false {
		didSet {
			if shuttingDown {
				syncTimer?.shuttingDown = shuttingDown
				syncTimer?.invalidate()
			}
		}
	}
	
	var log = OSLog(subsystem: Bundle.main.bundleIdentifier!, category: "Application")
	
	var userNotificationManager: UserNotificationManager!
	var faviconDownloader: FaviconDownloader!
	var imageDownloader: ImageDownloader!
	var authorAvatarDownloader: AuthorAvatarDownloader!
	var webFeedIconDownloader: WebFeedIconDownloader!
	var extensionContainersFile: ExtensionContainersFile!
	var extensionFeedAddRequestFile: ExtensionFeedAddRequestFile!
	
	var unreadCount = 0 {
		didSet {
			if unreadCount != oldValue {
				postUnreadCountDidChangeNotification()
				UIApplication.shared.applicationIconBadgeNumber = unreadCount
			}
		}
	}
	
	var isSyncArticleStatusRunning = false
	var isWaitingForSyncTasks = false
	
	override init() {
		super.init()
		appDelegate = self

		let documentAccountURL = FileManager.default.urls(for: .documentDirectory, in: .userDomainMask).first!
		let documentAccountsFolder = documentAccountURL.appendingPathComponent("Accounts").absoluteString
		let documentAccountsFolderPath = String(documentAccountsFolder.suffix(from: documentAccountsFolder.index(documentAccountsFolder.startIndex, offsetBy: 7)))
		AccountManager.shared = AccountManager(accountsFolder: documentAccountsFolderPath)
		FeedProviderManager.shared.delegate = ExtensionPointManager.shared
		
		NotificationCenter.default.addObserver(self, selector: #selector(unreadCountDidChange(_:)), name: .UnreadCountDidChange, object: nil)
		NotificationCenter.default.addObserver(self, selector: #selector(accountRefreshDidFinish(_:)), name: .AccountRefreshDidFinish, object: nil)
	}
	
	func application(_ application: UIApplication, didFinishLaunchingWithOptions launchOptions: [UIApplication.LaunchOptionsKey: Any]?) -> Bool {
		AppDefaults.registerDefaults()

		let isFirstRun = AppDefaults.isFirstRun
		if isFirstRun {
			os_log("Is first run.", log: log, type: .info)
		}
		
		if isFirstRun && !AccountManager.shared.anyAccountHasAtLeastOneFeed() {
			let localAccount = AccountManager.shared.defaultAccount
			DefaultFeedsImporter.importDefaultFeeds(account: localAccount)
		}
		
		registerBackgroundTasks()
		CacheCleaner.purgeIfNecessary()
		initializeDownloaders()
		initializeHomeScreenQuickActions()
		
		DispatchQueue.main.async {
			self.unreadCount = AccountManager.shared.unreadCount
		}
<<<<<<< HEAD
		
=======
				
		UNUserNotificationCenter.current().getNotificationSettings { (settings) in
			if settings.authorizationStatus == .authorized {
				DispatchQueue.main.async {
					UIApplication.shared.registerForRemoteNotifications()
				}
			}
		}

>>>>>>> 4b1c40f2
		UNUserNotificationCenter.current().delegate = self
		UNUserNotificationCenter.current().requestAuthorization(options:[.badge, .sound, .alert]) { _, _ in }
		UIApplication.shared.registerForRemoteNotifications()

		userNotificationManager = UserNotificationManager()

		extensionContainersFile = ExtensionContainersFile()
		extensionFeedAddRequestFile = ExtensionFeedAddRequestFile()
		
		syncTimer = ArticleStatusSyncTimer()
		
		#if DEBUG
		syncTimer!.update()
		#endif
		
		return true
		
	}
	
    func application(_ application: UIApplication, didReceiveRemoteNotification userInfo: [AnyHashable : Any], fetchCompletionHandler completionHandler: @escaping (UIBackgroundFetchResult) -> Void) {
		DispatchQueue.main.async {
			self.resumeDatabaseProcessingIfNecessary()
			AccountManager.shared.receiveRemoteNotification(userInfo: userInfo) {
				self.suspendApplication()
				completionHandler(.newData)
			}
		}
    }
	
	func applicationWillTerminate(_ application: UIApplication) {
		shuttingDown = true
	}
	
	// MARK: Notifications
	
	@objc func unreadCountDidChange(_ note: Notification) {
		if note.object is AccountManager {
			unreadCount = AccountManager.shared.unreadCount
		}
	}
	
	@objc func accountRefreshDidFinish(_ note: Notification) {
		AppDefaults.lastRefresh = Date()
	}
	
	// MARK: - API
	
	func manualRefresh(errorHandler: @escaping (Error) -> ()) {
		UIApplication.shared.connectedScenes.compactMap( { $0.delegate as? SceneDelegate } ).forEach {
			$0.cleanUp(conditional: true)
		}
		AccountManager.shared.refreshAll(errorHandler: errorHandler)
	}
	
	func resumeDatabaseProcessingIfNecessary() {
		if AccountManager.shared.isSuspended {
			AccountManager.shared.resumeAll()
			os_log("Application processing resumed.", log: self.log, type: .info)
		}
	}
	
	func prepareAccountsForBackground() {
		extensionFeedAddRequestFile.suspend()
		syncTimer?.invalidate()
		scheduleBackgroundFeedRefresh()
		syncArticleStatus()
		waitForSyncTasksToFinish()
	}
	
	func prepareAccountsForForeground() {
		extensionFeedAddRequestFile.resume()
		syncTimer?.update()

		if let lastRefresh = AppDefaults.lastRefresh {
			if Date() > lastRefresh.addingTimeInterval(15 * 60) {
				AccountManager.shared.refreshAll(errorHandler: ErrorHandler.log)
			} else {
				AccountManager.shared.syncArticleStatusAll()
			}
		} else {
			AccountManager.shared.refreshAll(errorHandler: ErrorHandler.log)
		}
	}
	
	func logMessage(_ message: String, type: LogItem.ItemType) {
		print("logMessage: \(message) - \(type)")
		
	}
	
	func logDebugMessage(_ message: String) {
		logMessage(message, type: .debug)
	}
	
    func userNotificationCenter(_ center: UNUserNotificationCenter, willPresent notification: UNNotification, withCompletionHandler completionHandler: @escaping (UNNotificationPresentationOptions) -> Void) {
        completionHandler([.alert, .badge, .sound])
    }
	
    func userNotificationCenter(_ center: UNUserNotificationCenter, didReceive response: UNNotificationResponse, withCompletionHandler completionHandler: @escaping () -> Void) {
		defer { completionHandler() }
		
		if let sceneDelegate = response.targetScene?.delegate as? SceneDelegate {
			sceneDelegate.handle(response)
		}
        
    }
	
}

// MARK: App Initialization

private extension AppDelegate {
	
	private func initializeDownloaders() {
		let tempDir = FileManager.default.urls(for: .cachesDirectory, in: .userDomainMask).first!
		let faviconsFolderURL = tempDir.appendingPathComponent("Favicons")
		let imagesFolderURL = tempDir.appendingPathComponent("Images")
		
		try! FileManager.default.createDirectory(at: faviconsFolderURL, withIntermediateDirectories: true, attributes: nil)
		let faviconsFolder = faviconsFolderURL.absoluteString
		let faviconsFolderPath = faviconsFolder.suffix(from: faviconsFolder.index(faviconsFolder.startIndex, offsetBy: 7))
		faviconDownloader = FaviconDownloader(folder: String(faviconsFolderPath))
		
		let imagesFolder = imagesFolderURL.absoluteString
		let imagesFolderPath = imagesFolder.suffix(from: imagesFolder.index(imagesFolder.startIndex, offsetBy: 7))
		try! FileManager.default.createDirectory(at: imagesFolderURL, withIntermediateDirectories: true, attributes: nil)
		imageDownloader = ImageDownloader(folder: String(imagesFolderPath))
		
		authorAvatarDownloader = AuthorAvatarDownloader(imageDownloader: imageDownloader)
		
		let tempFolder = tempDir.absoluteString
		let tempFolderPath = tempFolder.suffix(from: tempFolder.index(tempFolder.startIndex, offsetBy: 7))
		webFeedIconDownloader = WebFeedIconDownloader(imageDownloader: imageDownloader, folder: String(tempFolderPath))
	}
	
	private func initializeHomeScreenQuickActions() {
		let unreadTitle = NSLocalizedString("First Unread", comment: "First Unread")
		let unreadIcon = UIApplicationShortcutIcon(systemImageName: "chevron.down.circle")
		let unreadItem = UIApplicationShortcutItem(type: "com.ranchero.NetNewsWire.FirstUnread", localizedTitle: unreadTitle, localizedSubtitle: nil, icon: unreadIcon, userInfo: nil)
		
		let searchTitle = NSLocalizedString("Search", comment: "Search")
		let searchIcon = UIApplicationShortcutIcon(systemImageName: "magnifyingglass")
		let searchItem = UIApplicationShortcutItem(type: "com.ranchero.NetNewsWire.ShowSearch", localizedTitle: searchTitle, localizedSubtitle: nil, icon: searchIcon, userInfo: nil)

		let addTitle = NSLocalizedString("Add Feed", comment: "Add Feed")
		let addIcon = UIApplicationShortcutIcon(systemImageName: "plus")
		let addItem = UIApplicationShortcutItem(type: "com.ranchero.NetNewsWire.ShowAdd", localizedTitle: addTitle, localizedSubtitle: nil, icon: addIcon, userInfo: nil)

		UIApplication.shared.shortcutItems = [addItem, searchItem, unreadItem]
	}
	
}

// MARK: Go To Background

private extension AppDelegate {
	
	func waitForSyncTasksToFinish() {
		guard !isWaitingForSyncTasks && UIApplication.shared.applicationState == .background else { return }
		
		isWaitingForSyncTasks = true
		
		self.waitBackgroundUpdateTask = UIApplication.shared.beginBackgroundTask { [weak self] in
			guard let self = self else { return }
			self.completeProcessing(true)
			os_log("Accounts wait for progress terminated for running too long.", log: self.log, type: .info)
		}
		
		DispatchQueue.main.async { [weak self] in
			self?.waitToComplete() { [weak self] suspend in
				self?.completeProcessing(suspend)
			}
		}
	}
	
	func waitToComplete(completion: @escaping (Bool) -> Void) {
		guard UIApplication.shared.applicationState == .background else {
			os_log("App came back to forground, no longer waiting.", log: self.log, type: .info)
			completion(false)
			return
		}
		
		if AccountManager.shared.refreshInProgress || isSyncArticleStatusRunning {
			os_log("Waiting for sync to finish...", log: self.log, type: .info)
			DispatchQueue.main.asyncAfter(deadline: .now() + 1.0) { [weak self] in
				self?.waitToComplete(completion: completion)
			}
		} else {
			os_log("Refresh progress complete.", log: self.log, type: .info)
			completion(true)
		}
	}
	
	func completeProcessing(_ suspend: Bool) {
		if suspend {
			suspendApplication()
		}
		UIApplication.shared.endBackgroundTask(self.waitBackgroundUpdateTask)
		self.waitBackgroundUpdateTask = UIBackgroundTaskIdentifier.invalid
		isWaitingForSyncTasks = false
	}
	
	func syncArticleStatus() {
		guard !isSyncArticleStatusRunning else { return }
		
		isSyncArticleStatusRunning = true
		
		let completeProcessing = { [unowned self] in
			self.isSyncArticleStatusRunning = false
			UIApplication.shared.endBackgroundTask(self.syncBackgroundUpdateTask)
			self.syncBackgroundUpdateTask = UIBackgroundTaskIdentifier.invalid
		}
		
		self.syncBackgroundUpdateTask = UIApplication.shared.beginBackgroundTask {
			completeProcessing()
			os_log("Accounts sync processing terminated for running too long.", log: self.log, type: .info)
		}
		
		DispatchQueue.main.async {
			AccountManager.shared.syncArticleStatusAll() {
				completeProcessing()
			}
		}
	}
	
	func suspendApplication() {
		guard UIApplication.shared.applicationState == .background else { return }
		
		AccountManager.shared.suspendNetworkAll()
		AccountManager.shared.suspendDatabaseAll()

		CoalescingQueue.standard.performCallsImmediately()
		for scene in UIApplication.shared.connectedScenes {
			if let sceneDelegate = scene.delegate as? SceneDelegate {
				sceneDelegate.suspend()
			}
		}
		
		os_log("Application processing suspended.", log: self.log, type: .info)
	}
	
}

// MARK: Background Tasks

private extension AppDelegate {

	/// Register all background tasks.
	func registerBackgroundTasks() {
		// Register background feed refresh.
		BGTaskScheduler.shared.register(forTaskWithIdentifier: "com.ranchero.NetNewsWire.FeedRefresh", using: nil) { (task) in
			self.performBackgroundFeedRefresh(with: task as! BGAppRefreshTask)
		}
	}
	
	/// Schedules a background app refresh based on `AppDefaults.refreshInterval`.
	func scheduleBackgroundFeedRefresh() {
		let request = BGAppRefreshTaskRequest(identifier: "com.ranchero.NetNewsWire.FeedRefresh")
		request.earliestBeginDate = Date(timeIntervalSinceNow: 15 * 60)

		// We send this to a dedicated serial queue because as of 11/05/19 on iOS 13.2 the call to the
		// task scheduler can hang indefinitely.
		bgTaskDispatchQueue.async {
			do {
				try BGTaskScheduler.shared.submit(request)
			} catch {
				os_log(.error, log: self.log, "Could not schedule app refresh: %@", error.localizedDescription)
			}
		}
	}
	
	/// Performs background feed refresh.
	/// - Parameter task: `BGAppRefreshTask`
	/// - Warning: As of Xcode 11 beta 2, when triggered from the debugger this doesn't work.
	func performBackgroundFeedRefresh(with task: BGAppRefreshTask) {
		
		scheduleBackgroundFeedRefresh() // schedule next refresh
		
		os_log("Woken to perform account refresh.", log: self.log, type: .info)

		DispatchQueue.main.async {
			if AccountManager.shared.isSuspended {
				AccountManager.shared.resumeAll()
			}
			AccountManager.shared.refreshAll(errorHandler: ErrorHandler.log) { [unowned self] in
				if !AccountManager.shared.isSuspended {
					self.suspendApplication()
					os_log("Account refresh operation completed.", log: self.log, type: .info)
					task.setTaskCompleted(success: true)
				}
			}
		}
					
		// set expiration handler
		task.expirationHandler = { [weak task] in
			DispatchQueue.main.sync {
				self.suspendApplication()
			}
			os_log("Accounts refresh processing terminated for running too long.", log: self.log, type: .info)
			task?.setTaskCompleted(success: false)
		}
	}
	
}<|MERGE_RESOLUTION|>--- conflicted
+++ resolved
@@ -91,9 +91,6 @@
 		DispatchQueue.main.async {
 			self.unreadCount = AccountManager.shared.unreadCount
 		}
-<<<<<<< HEAD
-		
-=======
 				
 		UNUserNotificationCenter.current().getNotificationSettings { (settings) in
 			if settings.authorizationStatus == .authorized {
@@ -103,11 +100,7 @@
 			}
 		}
 
->>>>>>> 4b1c40f2
 		UNUserNotificationCenter.current().delegate = self
-		UNUserNotificationCenter.current().requestAuthorization(options:[.badge, .sound, .alert]) { _, _ in }
-		UIApplication.shared.registerForRemoteNotifications()
-
 		userNotificationManager = UserNotificationManager()
 
 		extensionContainersFile = ExtensionContainersFile()
