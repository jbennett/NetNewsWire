<?xml version="1.0" encoding="UTF-8"?>
<document type="com.apple.InterfaceBuilder3.CocoaTouch.Storyboard.XIB" version="3.0" toolsVersion="16096" targetRuntime="iOS.CocoaTouch" propertyAccessControl="none" useAutolayout="YES" useTraitCollections="YES" useSafeAreas="YES" colorMatched="YES" initialViewController="9cW-lu-HoC">
    <device id="retina6_1" orientation="portrait" appearance="light"/>
    <dependencies>
        <plugIn identifier="com.apple.InterfaceBuilder.IBCocoaTouchPlugin" version="16087"/>
        <capability name="Named colors" minToolsVersion="9.0"/>
        <capability name="Safe area layout guides" minToolsVersion="9.0"/>
        <capability name="documents saved in the Xcode 8 format" minToolsVersion="8.0"/>
    </dependencies>
    <scenes>
        <!--Settings-->
        <scene sceneID="gUB-2F-Iar">
            <objects>
                <tableViewController storyboardIdentifier="SettingsViewController" clearsSelectionOnViewWillAppear="NO" id="a0p-rk-skQ" customClass="SettingsViewController" customModule="NetNewsWire" customModuleProvider="target" sceneMemberID="viewController">
                    <tableView key="view" clipsSubviews="YES" contentMode="scaleToFill" alwaysBounceVertical="YES" dataMode="static" style="insetGrouped" separatorStyle="default" rowHeight="-1" estimatedRowHeight="-1" sectionHeaderHeight="18" sectionFooterHeight="18" id="Wxa-ac-xiE">
                        <rect key="frame" x="0.0" y="0.0" width="414" height="896"/>
                        <autoresizingMask key="autoresizingMask" widthSizable="YES" heightSizable="YES"/>
                        <sections>
                            <tableViewSection headerTitle="Notifications, Badge, Data, &amp; More" id="Bmb-Oi-RZK">
                                <cells>
                                    <tableViewCell clipsSubviews="YES" contentMode="scaleToFill" preservesSuperviewLayoutMargins="YES" selectionStyle="default" indentationWidth="10" textLabel="F9H-Kr-npj" style="IBUITableViewCellStyleDefault" id="zvg-7C-BlH" customClass="VibrantTableViewCell" customModule="NetNewsWire" customModuleProvider="target">
                                        <rect key="frame" x="20" y="55.5" width="374" height="44"/>
                                        <autoresizingMask key="autoresizingMask"/>
                                        <tableViewCellContentView key="contentView" opaque="NO" clipsSubviews="YES" multipleTouchEnabled="YES" contentMode="center" preservesSuperviewLayoutMargins="YES" insetsLayoutMarginsFromSafeArea="NO" tableViewCell="zvg-7C-BlH" id="Tqk-Tu-E6K">
                                            <rect key="frame" x="0.0" y="0.0" width="374" height="44"/>
                                            <autoresizingMask key="autoresizingMask"/>
                                            <subviews>
                                                <label opaque="NO" multipleTouchEnabled="YES" contentMode="left" insetsLayoutMarginsFromSafeArea="NO" text="Open System Settings" textAlignment="natural" lineBreakMode="tailTruncation" baselineAdjustment="alignBaselines" adjustsFontForContentSizeCategory="YES" adjustsFontSizeToFit="NO" id="F9H-Kr-npj">
                                                    <rect key="frame" x="20" y="0.0" width="334" height="44"/>
                                                    <autoresizingMask key="autoresizingMask"/>
                                                    <fontDescription key="fontDescription" style="UICTFontTextStyleBody"/>
                                                    <nil key="textColor"/>
                                                    <nil key="highlightedColor"/>
                                                </label>
                                            </subviews>
                                        </tableViewCellContentView>
                                    </tableViewCell>
                                </cells>
                            </tableViewSection>
                            <tableViewSection headerTitle="Accounts" id="0ac-Ze-Dh4">
                                <cells>
                                    <tableViewCell clipsSubviews="YES" contentMode="scaleToFill" preservesSuperviewLayoutMargins="YES" selectionStyle="default" accessoryType="disclosureIndicator" indentationWidth="10" textLabel="6sn-wY-hHH" style="IBUITableViewCellStyleDefault" id="XHc-rQ-7FK" customClass="VibrantTableViewCell" customModule="NetNewsWire" customModuleProvider="target">
                                        <rect key="frame" x="20" y="155.5" width="374" height="44"/>
                                        <autoresizingMask key="autoresizingMask"/>
                                        <tableViewCellContentView key="contentView" opaque="NO" clipsSubviews="YES" multipleTouchEnabled="YES" contentMode="center" preservesSuperviewLayoutMargins="YES" insetsLayoutMarginsFromSafeArea="NO" tableViewCell="XHc-rQ-7FK" id="nmL-EM-Bsi">
                                            <rect key="frame" x="0.0" y="0.0" width="343" height="44"/>
                                            <autoresizingMask key="autoresizingMask"/>
                                            <subviews>
                                                <label opaque="NO" multipleTouchEnabled="YES" contentMode="left" insetsLayoutMarginsFromSafeArea="NO" text="Add Account" textAlignment="natural" lineBreakMode="tailTruncation" baselineAdjustment="alignBaselines" adjustsFontForContentSizeCategory="YES" adjustsFontSizeToFit="NO" id="6sn-wY-hHH">
                                                    <rect key="frame" x="20" y="0.0" width="315" height="44"/>
                                                    <autoresizingMask key="autoresizingMask"/>
                                                    <fontDescription key="fontDescription" style="UICTFontTextStyleBody"/>
                                                    <nil key="textColor"/>
                                                    <nil key="highlightedColor"/>
                                                </label>
                                            </subviews>
                                        </tableViewCellContentView>
                                    </tableViewCell>
                                </cells>
                            </tableViewSection>
                            <tableViewSection headerTitle="Extensions" id="oRB-NZ-WpG">
                                <cells>
                                    <tableViewCell clipsSubviews="YES" contentMode="scaleToFill" preservesSuperviewLayoutMargins="YES" selectionStyle="default" accessoryType="disclosureIndicator" indentationWidth="10" textLabel="QFr-Rs-eW2" style="IBUITableViewCellStyleDefault" id="6QJ-fX-278" customClass="VibrantTableViewCell" customModule="NetNewsWire" customModuleProvider="target">
                                        <rect key="frame" x="20" y="255.5" width="374" height="44"/>
                                        <autoresizingMask key="autoresizingMask"/>
                                        <tableViewCellContentView key="contentView" opaque="NO" clipsSubviews="YES" multipleTouchEnabled="YES" contentMode="center" preservesSuperviewLayoutMargins="YES" insetsLayoutMarginsFromSafeArea="NO" tableViewCell="6QJ-fX-278" id="PDs-8c-XUa">
                                            <rect key="frame" x="0.0" y="0.0" width="343" height="44"/>
                                            <autoresizingMask key="autoresizingMask"/>
                                            <subviews>
                                                <label opaque="NO" multipleTouchEnabled="YES" contentMode="left" insetsLayoutMarginsFromSafeArea="NO" text="Add Extension" textAlignment="natural" lineBreakMode="tailTruncation" baselineAdjustment="alignBaselines" adjustsFontForContentSizeCategory="YES" adjustsFontSizeToFit="NO" id="QFr-Rs-eW2">
                                                    <rect key="frame" x="20" y="0.0" width="315" height="44"/>
                                                    <autoresizingMask key="autoresizingMask"/>
                                                    <fontDescription key="fontDescription" style="UICTFontTextStyleBody"/>
                                                    <nil key="textColor"/>
                                                    <nil key="highlightedColor"/>
                                                </label>
                                            </subviews>
                                        </tableViewCellContentView>
                                    </tableViewCell>
                                </cells>
                            </tableViewSection>
                            <tableViewSection headerTitle="Feeds" id="hAC-uA-RbS">
                                <cells>
                                    <tableViewCell clipsSubviews="YES" contentMode="scaleToFill" preservesSuperviewLayoutMargins="YES" selectionStyle="default" indentationWidth="10" textLabel="4Hg-B3-zAE" style="IBUITableViewCellStyleDefault" id="glf-Pg-s3P" customClass="VibrantTableViewCell" customModule="NetNewsWire" customModuleProvider="target">
                                        <rect key="frame" x="20" y="355.5" width="374" height="44"/>
                                        <autoresizingMask key="autoresizingMask"/>
                                        <tableViewCellContentView key="contentView" opaque="NO" clipsSubviews="YES" multipleTouchEnabled="YES" contentMode="center" preservesSuperviewLayoutMargins="YES" insetsLayoutMarginsFromSafeArea="NO" tableViewCell="glf-Pg-s3P" id="bPA-43-Oqh">
                                            <rect key="frame" x="0.0" y="0.0" width="374" height="44"/>
                                            <autoresizingMask key="autoresizingMask"/>
                                            <subviews>
                                                <label opaque="NO" multipleTouchEnabled="YES" contentMode="left" insetsLayoutMarginsFromSafeArea="NO" text="Import Subscriptions" textAlignment="natural" lineBreakMode="tailTruncation" baselineAdjustment="alignBaselines" adjustsFontForContentSizeCategory="YES" adjustsFontSizeToFit="NO" id="4Hg-B3-zAE">
                                                    <rect key="frame" x="20" y="0.0" width="334" height="44"/>
                                                    <autoresizingMask key="autoresizingMask"/>
                                                    <fontDescription key="fontDescription" style="UICTFontTextStyleBody"/>
                                                    <nil key="textColor"/>
                                                    <nil key="highlightedColor"/>
                                                </label>
                                            </subviews>
                                        </tableViewCellContentView>
                                    </tableViewCell>
                                    <tableViewCell clipsSubviews="YES" contentMode="scaleToFill" preservesSuperviewLayoutMargins="YES" selectionStyle="default" indentationWidth="10" textLabel="25J-iX-3at" style="IBUITableViewCellStyleDefault" id="qke-Ha-PXl" customClass="VibrantTableViewCell" customModule="NetNewsWire" customModuleProvider="target">
                                        <rect key="frame" x="20" y="399.5" width="374" height="44"/>
                                        <autoresizingMask key="autoresizingMask"/>
                                        <tableViewCellContentView key="contentView" opaque="NO" clipsSubviews="YES" multipleTouchEnabled="YES" contentMode="center" preservesSuperviewLayoutMargins="YES" insetsLayoutMarginsFromSafeArea="NO" tableViewCell="qke-Ha-PXl" id="pZi-ck-RV5">
                                            <rect key="frame" x="0.0" y="0.0" width="374" height="44"/>
                                            <autoresizingMask key="autoresizingMask"/>
                                            <subviews>
                                                <label opaque="NO" multipleTouchEnabled="YES" contentMode="left" insetsLayoutMarginsFromSafeArea="NO" text="Export Subscriptions" textAlignment="natural" lineBreakMode="tailTruncation" baselineAdjustment="alignBaselines" adjustsFontForContentSizeCategory="YES" adjustsFontSizeToFit="NO" id="25J-iX-3at">
                                                    <rect key="frame" x="20" y="0.0" width="334" height="44"/>
                                                    <autoresizingMask key="autoresizingMask"/>
                                                    <fontDescription key="fontDescription" style="UICTFontTextStyleBody"/>
                                                    <nil key="textColor"/>
                                                    <nil key="highlightedColor"/>
                                                </label>
                                            </subviews>
                                        </tableViewCellContentView>
                                    </tableViewCell>
                                    <tableViewCell clipsSubviews="YES" contentMode="scaleToFill" preservesSuperviewLayoutMargins="YES" selectionStyle="default" indentationWidth="10" textLabel="dXN-Mw-yf2" style="IBUITableViewCellStyleDefault" id="F0L-Ut-reX" customClass="VibrantTableViewCell" customModule="NetNewsWire" customModuleProvider="target">
                                        <rect key="frame" x="20" y="443.5" width="374" height="44"/>
                                        <autoresizingMask key="autoresizingMask"/>
                                        <tableViewCellContentView key="contentView" opaque="NO" clipsSubviews="YES" multipleTouchEnabled="YES" contentMode="center" preservesSuperviewLayoutMargins="YES" insetsLayoutMarginsFromSafeArea="NO" tableViewCell="F0L-Ut-reX" id="5SX-M2-2jR">
                                            <rect key="frame" x="0.0" y="0.0" width="374" height="44"/>
                                            <autoresizingMask key="autoresizingMask"/>
                                            <subviews>
                                                <label opaque="NO" multipleTouchEnabled="YES" contentMode="left" insetsLayoutMarginsFromSafeArea="NO" text="Add NetNewsWire News Feed" textAlignment="natural" lineBreakMode="tailTruncation" baselineAdjustment="alignBaselines" adjustsFontForContentSizeCategory="YES" adjustsFontSizeToFit="NO" id="dXN-Mw-yf2">
                                                    <rect key="frame" x="20" y="0.0" width="334" height="44"/>
                                                    <autoresizingMask key="autoresizingMask"/>
                                                    <fontDescription key="fontDescription" style="UICTFontTextStyleBody"/>
                                                    <nil key="textColor"/>
                                                    <nil key="highlightedColor"/>
                                                </label>
                                            </subviews>
                                        </tableViewCellContentView>
                                    </tableViewCell>
                                </cells>
                            </tableViewSection>
                            <tableViewSection headerTitle="Timeline" id="9Pk-Y8-JVJ">
                                <cells>
                                    <tableViewCell clipsSubviews="YES" contentMode="scaleToFill" preservesSuperviewLayoutMargins="YES" selectionStyle="none" indentationWidth="10" id="MpA-w1-Wwh" customClass="VibrantTableViewCell" customModule="NetNewsWire" customModuleProvider="target">
                                        <rect key="frame" x="20" y="543.5" width="374" height="44"/>
                                        <autoresizingMask key="autoresizingMask"/>
                                        <tableViewCellContentView key="contentView" opaque="NO" clipsSubviews="YES" multipleTouchEnabled="YES" contentMode="center" preservesSuperviewLayoutMargins="YES" insetsLayoutMarginsFromSafeArea="NO" tableViewCell="MpA-w1-Wwh" id="GhU-ib-Mz8">
                                            <rect key="frame" x="0.0" y="0.0" width="374" height="44"/>
                                            <autoresizingMask key="autoresizingMask"/>
                                            <subviews>
                                                <label opaque="NO" userInteractionEnabled="NO" contentMode="left" horizontalHuggingPriority="251" verticalHuggingPriority="251" horizontalCompressionResistancePriority="250" text="Sort Oldest to Newest" textAlignment="natural" lineBreakMode="tailTruncation" numberOfLines="0" baselineAdjustment="alignBaselines" adjustsFontForContentSizeCategory="YES" adjustsFontSizeToFit="NO" translatesAutoresizingMaskIntoConstraints="NO" id="c9W-IF-u6i" customClass="VibrantLabel" customModule="NetNewsWire" customModuleProvider="target">
                                                    <rect key="frame" x="20" y="11" width="169" height="22"/>
                                                    <fontDescription key="fontDescription" style="UICTFontTextStyleBody"/>
                                                    <nil key="textColor"/>
                                                    <nil key="highlightedColor"/>
                                                </label>
                                                <switch opaque="NO" contentMode="scaleToFill" horizontalHuggingPriority="750" verticalHuggingPriority="750" contentHorizontalAlignment="center" contentVerticalAlignment="center" translatesAutoresizingMaskIntoConstraints="NO" id="Keq-Np-l9O">
                                                    <rect key="frame" x="307" y="6.5" width="51" height="31"/>
                                                    <color key="onTintColor" name="primaryAccentColor"/>
                                                    <connections>
                                                        <action selector="switchTimelineOrder:" destination="a0p-rk-skQ" eventType="valueChanged" id="ARp-jk-sAo"/>
                                                    </connections>
                                                </switch>
                                            </subviews>
                                            <constraints>
                                                <constraint firstItem="Keq-Np-l9O" firstAttribute="top" relation="greaterThanOrEqual" secondItem="GhU-ib-Mz8" secondAttribute="top" constant="6" id="B0w-Jk-LsD"/>
                                                <constraint firstItem="Keq-Np-l9O" firstAttribute="centerY" secondItem="GhU-ib-Mz8" secondAttribute="centerY" id="Fn1-4L-3Mu"/>
                                                <constraint firstItem="c9W-IF-u6i" firstAttribute="top" secondItem="GhU-ib-Mz8" secondAttribute="topMargin" id="I6I-av-62X"/>
                                                <constraint firstAttribute="bottomMargin" secondItem="c9W-IF-u6i" secondAttribute="bottom" id="RKN-iP-jvM"/>
                                                <constraint firstAttribute="trailing" secondItem="Keq-Np-l9O" secondAttribute="trailing" constant="18" id="Ry8-Ww-bwT"/>
                                                <constraint firstItem="Keq-Np-l9O" firstAttribute="leading" relation="greaterThanOrEqual" secondItem="c9W-IF-u6i" secondAttribute="trailing" constant="8" id="crw-aM-cVp"/>
                                                <constraint firstItem="c9W-IF-u6i" firstAttribute="leading" secondItem="GhU-ib-Mz8" secondAttribute="leadingMargin" id="hcX-Ao-zHb"/>
                                                <constraint firstAttribute="bottom" relation="greaterThanOrEqual" secondItem="Keq-Np-l9O" secondAttribute="bottom" constant="6" id="zNh-Vc-Ryn"/>
                                            </constraints>
                                        </tableViewCellContentView>
                                    </tableViewCell>
                                    <tableViewCell clipsSubviews="YES" contentMode="scaleToFill" preservesSuperviewLayoutMargins="YES" selectionStyle="none" indentationWidth="10" id="f7r-AZ-aDn" customClass="VibrantTableViewCell" customModule="NetNewsWire" customModuleProvider="target">
                                        <rect key="frame" x="20" y="587.5" width="374" height="44"/>
                                        <autoresizingMask key="autoresizingMask"/>
                                        <tableViewCellContentView key="contentView" opaque="NO" clipsSubviews="YES" multipleTouchEnabled="YES" contentMode="center" preservesSuperviewLayoutMargins="YES" insetsLayoutMarginsFromSafeArea="NO" tableViewCell="f7r-AZ-aDn" id="KHC-cc-tOC">
                                            <rect key="frame" x="0.0" y="0.0" width="374" height="44"/>
                                            <autoresizingMask key="autoresizingMask"/>
                                            <subviews>
                                                <label opaque="NO" userInteractionEnabled="NO" contentMode="left" horizontalHuggingPriority="251" verticalHuggingPriority="251" horizontalCompressionResistancePriority="250" text="Group by Feed" textAlignment="natural" lineBreakMode="tailTruncation" baselineAdjustment="alignBaselines" adjustsFontForContentSizeCategory="YES" adjustsFontSizeToFit="NO" translatesAutoresizingMaskIntoConstraints="NO" id="cit-i1-0Hp" customClass="VibrantLabel" customModule="NetNewsWire" customModuleProvider="target">
                                                    <rect key="frame" x="20" y="11" width="113" height="22"/>
                                                    <fontDescription key="fontDescription" style="UICTFontTextStyleBody"/>
                                                    <nil key="textColor"/>
                                                    <nil key="highlightedColor"/>
                                                </label>
                                                <switch opaque="NO" contentMode="scaleToFill" horizontalHuggingPriority="750" verticalHuggingPriority="750" contentHorizontalAlignment="center" contentVerticalAlignment="center" translatesAutoresizingMaskIntoConstraints="NO" id="JNi-Wz-RbU">
                                                    <rect key="frame" x="307" y="6.5" width="51" height="31"/>
                                                    <color key="onTintColor" name="primaryAccentColor"/>
                                                    <connections>
                                                        <action selector="switchGroupByFeed:" destination="a0p-rk-skQ" eventType="valueChanged" id="Bxb-Jq-EEi"/>
                                                    </connections>
                                                </switch>
                                            </subviews>
                                            <constraints>
                                                <constraint firstAttribute="trailing" secondItem="JNi-Wz-RbU" secondAttribute="trailing" constant="18" id="99y-MA-Qbl"/>
                                                <constraint firstAttribute="bottom" relation="greaterThanOrEqual" secondItem="JNi-Wz-RbU" secondAttribute="bottom" constant="6" id="Jls-0y-9cd"/>
                                                <constraint firstItem="JNi-Wz-RbU" firstAttribute="top" relation="greaterThanOrEqual" secondItem="KHC-cc-tOC" secondAttribute="top" constant="6" id="Qoi-uf-HDC"/>
                                                <constraint firstItem="JNi-Wz-RbU" firstAttribute="leading" relation="greaterThanOrEqual" secondItem="cit-i1-0Hp" secondAttribute="trailing" constant="8" id="SaK-1e-1Mg"/>
                                                <constraint firstItem="cit-i1-0Hp" firstAttribute="bottom" secondItem="KHC-cc-tOC" secondAttribute="bottomMargin" id="cHk-g1-Wsg"/>
                                                <constraint firstItem="JNi-Wz-RbU" firstAttribute="centerY" secondItem="KHC-cc-tOC" secondAttribute="centerY" id="idT-LP-oPt"/>
                                                <constraint firstItem="cit-i1-0Hp" firstAttribute="leading" secondItem="KHC-cc-tOC" secondAttribute="leadingMargin" id="lXq-t5-hoi"/>
                                                <constraint firstItem="cit-i1-0Hp" firstAttribute="top" secondItem="KHC-cc-tOC" secondAttribute="topMargin" id="ojH-3E-wea"/>
                                            </constraints>
                                        </tableViewCellContentView>
                                    </tableViewCell>
                                    <tableViewCell clipsSubviews="YES" contentMode="scaleToFill" preservesSuperviewLayoutMargins="YES" selectionStyle="none" indentationWidth="10" id="5wo-fM-0l6" customClass="VibrantTableViewCell" customModule="NetNewsWire" customModuleProvider="target">
                                        <rect key="frame" x="20" y="631.5" width="374" height="44"/>
                                        <autoresizingMask key="autoresizingMask"/>
                                        <tableViewCellContentView key="contentView" opaque="NO" clipsSubviews="YES" multipleTouchEnabled="YES" contentMode="center" preservesSuperviewLayoutMargins="YES" insetsLayoutMarginsFromSafeArea="NO" tableViewCell="5wo-fM-0l6" id="XAn-lK-LoN">
                                            <rect key="frame" x="0.0" y="0.0" width="374" height="44"/>
                                            <autoresizingMask key="autoresizingMask"/>
                                            <subviews>
                                                <label opaque="NO" userInteractionEnabled="NO" contentMode="left" horizontalHuggingPriority="251" verticalHuggingPriority="251" horizontalCompressionResistancePriority="749" text="Refresh to Clear Read Articles" textAlignment="natural" lineBreakMode="tailTruncation" numberOfLines="0" baselineAdjustment="alignBaselines" adjustsFontForContentSizeCategory="YES" adjustsFontSizeToFit="NO" translatesAutoresizingMaskIntoConstraints="NO" id="KtJ-tk-DlD">
                                                    <rect key="frame" x="20" y="11" width="229" height="22"/>
                                                    <fontDescription key="fontDescription" style="UICTFontTextStyleBody"/>
                                                    <nil key="textColor"/>
                                                    <nil key="highlightedColor"/>
                                                </label>
                                                <switch opaque="NO" contentMode="scaleToFill" horizontalHuggingPriority="750" verticalHuggingPriority="750" contentHorizontalAlignment="center" contentVerticalAlignment="center" translatesAutoresizingMaskIntoConstraints="NO" id="duV-CN-JmH">
                                                    <rect key="frame" x="307" y="6.5" width="51" height="31"/>
                                                    <color key="onTintColor" name="primaryAccentColor"/>
                                                    <connections>
                                                        <action selector="switchClearsReadArticles:" destination="a0p-rk-skQ" eventType="valueChanged" id="Nel-mq-9fP"/>
                                                    </connections>
                                                </switch>
                                            </subviews>
                                            <constraints>
                                                <constraint firstItem="KtJ-tk-DlD" firstAttribute="top" secondItem="XAn-lK-LoN" secondAttribute="topMargin" id="3mX-9g-2Bp"/>
                                                <constraint firstItem="KtJ-tk-DlD" firstAttribute="leading" secondItem="XAn-lK-LoN" secondAttribute="leadingMargin" id="AOT-A0-ak0"/>
                                                <constraint firstItem="duV-CN-JmH" firstAttribute="top" relation="greaterThanOrEqual" secondItem="XAn-lK-LoN" secondAttribute="top" constant="6" id="FeD-Le-7bK"/>
                                                <constraint firstAttribute="bottom" relation="greaterThanOrEqual" secondItem="duV-CN-JmH" secondAttribute="bottom" constant="6" id="MJP-qB-ivU"/>
                                                <constraint firstAttribute="trailing" secondItem="duV-CN-JmH" secondAttribute="trailing" constant="18" id="Qkh-LF-zez"/>
                                                <constraint firstItem="duV-CN-JmH" firstAttribute="leading" relation="greaterThanOrEqual" secondItem="KtJ-tk-DlD" secondAttribute="trailing" constant="8" id="cCz-fb-lta"/>
                                                <constraint firstItem="duV-CN-JmH" firstAttribute="centerY" secondItem="XAn-lK-LoN" secondAttribute="centerY" id="eui-vJ-Bp8"/>
                                                <constraint firstAttribute="bottomMargin" secondItem="KtJ-tk-DlD" secondAttribute="bottom" id="iyQ-7h-MT3"/>
                                            </constraints>
                                        </tableViewCellContentView>
                                    </tableViewCell>
                                    <tableViewCell clipsSubviews="YES" contentMode="scaleToFill" preservesSuperviewLayoutMargins="YES" selectionStyle="default" accessoryType="disclosureIndicator" indentationWidth="10" id="8Gj-qz-NMY" customClass="VibrantBasicTableViewCell" customModule="NetNewsWire" customModuleProvider="target">
                                        <rect key="frame" x="20" y="675.5" width="374" height="44"/>
                                        <autoresizingMask key="autoresizingMask"/>
                                        <tableViewCellContentView key="contentView" opaque="NO" clipsSubviews="YES" multipleTouchEnabled="YES" contentMode="center" preservesSuperviewLayoutMargins="YES" insetsLayoutMarginsFromSafeArea="NO" tableViewCell="8Gj-qz-NMY" id="OTe-tG-sb4">
                                            <rect key="frame" x="0.0" y="0.0" width="343" height="44"/>
                                            <autoresizingMask key="autoresizingMask"/>
                                            <subviews>
                                                <label opaque="NO" userInteractionEnabled="NO" contentMode="left" horizontalHuggingPriority="251" verticalHuggingPriority="251" text="Timeline Layout" textAlignment="natural" lineBreakMode="tailTruncation" baselineAdjustment="alignBaselines" adjustsFontForContentSizeCategory="YES" adjustsFontSizeToFit="NO" translatesAutoresizingMaskIntoConstraints="NO" id="YHt-eS-KrX">
                                                    <rect key="frame" x="20" y="11.5" width="120.5" height="21"/>
                                                    <fontDescription key="fontDescription" style="UICTFontTextStyleBody"/>
                                                    <nil key="textColor"/>
                                                    <nil key="highlightedColor"/>
                                                </label>
                                            </subviews>
                                            <constraints>
                                                <constraint firstItem="YHt-eS-KrX" firstAttribute="centerY" secondItem="OTe-tG-sb4" secondAttribute="centerY" id="HpK-qo-s57"/>
                                                <constraint firstItem="YHt-eS-KrX" firstAttribute="leading" secondItem="OTe-tG-sb4" secondAttribute="leadingMargin" id="STg-aB-F7n"/>
                                            </constraints>
                                        </tableViewCellContentView>
                                        <connections>
                                            <outlet property="label" destination="YHt-eS-KrX" id="zaC-7C-hda"/>
                                        </connections>
                                    </tableViewCell>
                                </cells>
                            </tableViewSection>
                            <tableViewSection headerTitle="Articles" id="TRr-Ew-IvU">
                                <cells>
                                    <tableViewCell clipsSubviews="YES" contentMode="scaleToFill" preservesSuperviewLayoutMargins="YES" selectionStyle="none" indentationWidth="10" id="SXs-NQ-y3U" customClass="VibrantTableViewCell" customModule="NetNewsWire" customModuleProvider="target">
                                        <rect key="frame" x="20" y="775.5" width="374" height="44"/>
                                        <autoresizingMask key="autoresizingMask"/>
                                        <tableViewCellContentView key="contentView" opaque="NO" clipsSubviews="YES" multipleTouchEnabled="YES" contentMode="center" preservesSuperviewLayoutMargins="YES" insetsLayoutMarginsFromSafeArea="NO" tableViewCell="SXs-NQ-y3U" id="BpI-Hz-KH2">
                                            <rect key="frame" x="0.0" y="0.0" width="374" height="44"/>
                                            <autoresizingMask key="autoresizingMask"/>
                                            <subviews>
                                                <label opaque="NO" userInteractionEnabled="NO" contentMode="left" horizontalHuggingPriority="251" verticalHuggingPriority="251" horizontalCompressionResistancePriority="749" text="Confirm Mark All as Read" textAlignment="natural" lineBreakMode="tailTruncation" numberOfLines="0" baselineAdjustment="alignBaselines" adjustsFontForContentSizeCategory="YES" adjustsFontSizeToFit="NO" translatesAutoresizingMaskIntoConstraints="NO" id="5tY-5k-v2g">
                                                    <rect key="frame" x="20" y="11" width="192.5" height="22"/>
                                                    <fontDescription key="fontDescription" style="UICTFontTextStyleBody"/>
                                                    <nil key="textColor"/>
                                                    <nil key="highlightedColor"/>
                                                </label>
                                                <switch opaque="NO" contentMode="scaleToFill" horizontalHuggingPriority="750" verticalHuggingPriority="750" contentHorizontalAlignment="center" contentVerticalAlignment="center" on="YES" translatesAutoresizingMaskIntoConstraints="NO" id="UOo-9z-IuL">
                                                    <rect key="frame" x="307" y="6.5" width="51" height="31"/>
                                                    <color key="onTintColor" name="primaryAccentColor"/>
                                                    <connections>
                                                        <action selector="switchConfirmMarkAllAsRead:" destination="a0p-rk-skQ" eventType="valueChanged" id="7wW-hF-2OY"/>
                                                    </connections>
                                                </switch>
                                            </subviews>
                                            <constraints>
                                                <constraint firstItem="5tY-5k-v2g" firstAttribute="top" secondItem="BpI-Hz-KH2" secondAttribute="topMargin" id="K3n-tK-0tu"/>
                                                <constraint firstItem="UOo-9z-IuL" firstAttribute="leading" relation="greaterThanOrEqual" secondItem="5tY-5k-v2g" secondAttribute="trailing" constant="8" id="KeP-ft-0GH"/>
                                                <constraint firstAttribute="bottom" relation="greaterThanOrEqual" secondItem="UOo-9z-IuL" secondAttribute="bottom" constant="6" id="RUM-9w-Q3y"/>
                                                <constraint firstItem="UOo-9z-IuL" firstAttribute="centerY" secondItem="BpI-Hz-KH2" secondAttribute="centerY" id="V2L-l3-s1E"/>
                                                <constraint firstAttribute="bottomMargin" secondItem="5tY-5k-v2g" secondAttribute="bottom" id="VeZ-P7-kQW"/>
                                                <constraint firstAttribute="trailing" secondItem="UOo-9z-IuL" secondAttribute="trailing" constant="18" id="mNk-x8-oJx"/>
                                                <constraint firstItem="UOo-9z-IuL" firstAttribute="top" relation="greaterThanOrEqual" secondItem="BpI-Hz-KH2" secondAttribute="top" constant="6" id="tps-aV-CKA"/>
                                                <constraint firstItem="5tY-5k-v2g" firstAttribute="leading" secondItem="BpI-Hz-KH2" secondAttribute="leadingMargin" id="v4X-Nd-cpC"/>
                                            </constraints>
                                        </tableViewCellContentView>
                                    </tableViewCell>
                                    <tableViewCell clipsSubviews="YES" contentMode="scaleToFill" preservesSuperviewLayoutMargins="YES" selectionStyle="none" indentationWidth="10" id="WR6-xo-ty2" customClass="VibrantTableViewCell" customModule="NetNewsWire" customModuleProvider="target">
                                        <rect key="frame" x="20" y="819.5" width="374" height="44"/>
                                        <autoresizingMask key="autoresizingMask"/>
                                        <tableViewCellContentView key="contentView" opaque="NO" clipsSubviews="YES" multipleTouchEnabled="YES" contentMode="center" preservesSuperviewLayoutMargins="YES" insetsLayoutMarginsFromSafeArea="NO" tableViewCell="WR6-xo-ty2" id="zX8-l2-bVH">
                                            <rect key="frame" x="0.0" y="0.0" width="374" height="44"/>
                                            <autoresizingMask key="autoresizingMask"/>
                                            <subviews>
                                                <label opaque="NO" userInteractionEnabled="NO" contentMode="left" horizontalHuggingPriority="251" verticalHuggingPriority="251" horizontalCompressionResistancePriority="749" verticalCompressionResistancePriority="751" text="Enable Full Screen Articles" textAlignment="natural" lineBreakMode="tailTruncation" numberOfLines="0" baselineAdjustment="alignBaselines" adjustsFontForContentSizeCategory="YES" adjustsFontSizeToFit="NO" translatesAutoresizingMaskIntoConstraints="NO" id="79e-5s-vd0">
                                                    <rect key="frame" x="20" y="11" width="203.5" height="15.5"/>
                                                    <fontDescription key="fontDescription" style="UICTFontTextStyleBody"/>
                                                    <nil key="textColor"/>
                                                    <nil key="highlightedColor"/>
                                                </label>
                                                <switch opaque="NO" contentMode="scaleToFill" horizontalHuggingPriority="750" verticalHuggingPriority="750" contentHorizontalAlignment="center" contentVerticalAlignment="center" translatesAutoresizingMaskIntoConstraints="NO" id="2Md-2E-7Z4">
                                                    <rect key="frame" x="305" y="6" width="51" height="25.5"/>
                                                    <color key="onTintColor" name="primaryAccentColor"/>
                                                    <connections>
                                                        <action selector="switchFullscreenArticles:" destination="a0p-rk-skQ" eventType="valueChanged" id="5fa-Ad-e0j"/>
                                                    </connections>
                                                </switch>
                                                <label opaque="NO" userInteractionEnabled="NO" contentMode="left" horizontalHuggingPriority="251" verticalHuggingPriority="251" horizontalCompressionResistancePriority="749" text="Tap the article top bar to enter Full Screen. Tap the top or bottom to exit." textAlignment="natural" lineBreakMode="tailTruncation" numberOfLines="0" baselineAdjustment="alignBaselines" adjustsFontForContentSizeCategory="YES" adjustsFontSizeToFit="NO" translatesAutoresizingMaskIntoConstraints="NO" id="a30-nc-ZS4">
                                                    <rect key="frame" x="20" y="33" width="263" height="0.0"/>
                                                    <fontDescription key="fontDescription" style="UICTFontTextStyleFootnote"/>
                                                    <nil key="textColor"/>
                                                    <nil key="highlightedColor"/>
                                                </label>
                                            </subviews>
                                            <constraints>
                                                <constraint firstItem="2Md-2E-7Z4" firstAttribute="centerY" secondItem="79e-5s-vd0" secondAttribute="centerY" id="3KV-rT-Dfb"/>
                                                <constraint firstItem="a30-nc-ZS4" firstAttribute="leading" secondItem="zX8-l2-bVH" secondAttribute="leadingMargin" id="52y-SY-gbp"/>
                                                <constraint firstItem="79e-5s-vd0" firstAttribute="top" secondItem="zX8-l2-bVH" secondAttribute="topMargin" id="9bF-Q1-sYE"/>
                                                <constraint firstItem="2Md-2E-7Z4" firstAttribute="leading" relation="greaterThanOrEqual" secondItem="a30-nc-ZS4" secondAttribute="trailing" constant="8" id="E9l-8S-WBL"/>
                                                <constraint firstAttribute="trailing" secondItem="2Md-2E-7Z4" secondAttribute="trailing" constant="20" id="ELH-06-H2j"/>
                                                <constraint firstItem="2Md-2E-7Z4" firstAttribute="top" relation="greaterThanOrEqual" secondItem="zX8-l2-bVH" secondAttribute="top" constant="6" id="aBe-aC-mva"/>
                                                <constraint firstItem="a30-nc-ZS4" firstAttribute="bottom" secondItem="zX8-l2-bVH" secondAttribute="bottomMargin" id="b3g-at-rjh"/>
                                                <constraint firstItem="2Md-2E-7Z4" firstAttribute="leading" relation="greaterThanOrEqual" secondItem="79e-5s-vd0" secondAttribute="trailing" constant="8" id="lUn-8D-X20"/>
                                                <constraint firstItem="79e-5s-vd0" firstAttribute="leading" secondItem="zX8-l2-bVH" secondAttribute="leadingMargin" id="tdZ-30-ACC"/>
                                                <constraint firstItem="a30-nc-ZS4" firstAttribute="top" secondItem="79e-5s-vd0" secondAttribute="bottom" constant="6.5" id="wuJ-LG-d6p"/>
                                            </constraints>
                                        </tableViewCellContentView>
                                    </tableViewCell>
                                </cells>
                            </tableViewSection>
                            <tableViewSection headerTitle="Appearance" id="TkH-4v-yhk">
                                <cells>
                                    <tableViewCell clipsSubviews="YES" contentMode="scaleToFill" preservesSuperviewLayoutMargins="YES" selectionStyle="default" accessoryType="disclosureIndicator" indentationWidth="10" id="EvG-yE-gDF" customClass="VibrantBasicTableViewCell" customModule="NetNewsWire" customModuleProvider="target">
                                        <rect key="frame" x="20" y="919.5" width="374" height="44"/>
                                        <autoresizingMask key="autoresizingMask"/>
                                        <tableViewCellContentView key="contentView" opaque="NO" clipsSubviews="YES" multipleTouchEnabled="YES" contentMode="center" preservesSuperviewLayoutMargins="YES" insetsLayoutMarginsFromSafeArea="NO" tableViewCell="EvG-yE-gDF" id="wBN-zJ-6pN">
                                            <rect key="frame" x="0.0" y="0.0" width="343" height="44"/>
                                            <autoresizingMask key="autoresizingMask"/>
                                            <subviews>
                                                <label opaque="NO" userInteractionEnabled="NO" contentMode="left" horizontalHuggingPriority="251" verticalHuggingPriority="251" text="Color Palette" textAlignment="natural" lineBreakMode="tailTruncation" baselineAdjustment="alignBaselines" adjustsFontForContentSizeCategory="YES" adjustsFontSizeToFit="NO" translatesAutoresizingMaskIntoConstraints="NO" id="2Fp-li-dGP">
                                                    <rect key="frame" x="20" y="11.5" width="99" height="21"/>
                                                    <fontDescription key="fontDescription" style="UICTFontTextStyleBody"/>
                                                    <nil key="textColor"/>
                                                    <nil key="highlightedColor"/>
                                                </label>
                                                <label opaque="NO" userInteractionEnabled="NO" contentMode="left" horizontalHuggingPriority="251" verticalHuggingPriority="251" text="Automatic" textAlignment="natural" lineBreakMode="tailTruncation" baselineAdjustment="alignBaselines" adjustsFontForContentSizeCategory="YES" adjustsFontSizeToFit="NO" translatesAutoresizingMaskIntoConstraints="NO" id="16m-Ns-Y8V">
                                                    <rect key="frame" x="257" y="11.5" width="78" height="21"/>
                                                    <fontDescription key="fontDescription" style="UICTFontTextStyleBody"/>
                                                    <nil key="textColor"/>
                                                    <nil key="highlightedColor"/>
                                                </label>
                                            </subviews>
                                            <constraints>
                                                <constraint firstItem="16m-Ns-Y8V" firstAttribute="trailing" secondItem="wBN-zJ-6pN" secondAttribute="trailingMargin" id="R1e-JV-gyn"/>
                                                <constraint firstItem="16m-Ns-Y8V" firstAttribute="centerY" secondItem="wBN-zJ-6pN" secondAttribute="centerY" id="SXW-Hv-5bK"/>
                                                <constraint firstItem="2Fp-li-dGP" firstAttribute="leading" secondItem="wBN-zJ-6pN" secondAttribute="leadingMargin" id="g40-ob-1IK"/>
                                                <constraint firstItem="2Fp-li-dGP" firstAttribute="centerY" secondItem="wBN-zJ-6pN" secondAttribute="centerY" id="geh-mE-9X7"/>
                                            </constraints>
                                        </tableViewCellContentView>
                                        <connections>
                                            <outlet property="detail" destination="16m-Ns-Y8V" id="Z0c-2s-usf"/>
                                            <outlet property="label" destination="2Fp-li-dGP" id="gyE-t6-U2X"/>
                                        </connections>
                                    </tableViewCell>
                                </cells>
                            </tableViewSection>
                            <tableViewSection headerTitle="Help" id="CS8-fJ-ghn">
                                <cells>
                                    <tableViewCell clipsSubviews="YES" contentMode="scaleToFill" preservesSuperviewLayoutMargins="YES" selectionStyle="default" indentationWidth="10" textLabel="uGk-2d-oFc" style="IBUITableViewCellStyleDefault" id="Tle-IV-D40" customClass="VibrantTableViewCell" customModule="NetNewsWire" customModuleProvider="target">
                                        <rect key="frame" x="20" y="1019.5" width="374" height="44"/>
                                        <autoresizingMask key="autoresizingMask"/>
                                        <tableViewCellContentView key="contentView" opaque="NO" clipsSubviews="YES" multipleTouchEnabled="YES" contentMode="center" preservesSuperviewLayoutMargins="YES" insetsLayoutMarginsFromSafeArea="NO" tableViewCell="Tle-IV-D40" id="IJD-ZB-8Wm">
                                            <rect key="frame" x="0.0" y="0.0" width="374" height="44"/>
                                            <autoresizingMask key="autoresizingMask"/>
                                            <subviews>
                                                <label opaque="NO" multipleTouchEnabled="YES" contentMode="left" insetsLayoutMarginsFromSafeArea="NO" text="NetNewsWire Help" textAlignment="natural" lineBreakMode="tailTruncation" baselineAdjustment="alignBaselines" adjustsFontForContentSizeCategory="YES" adjustsFontSizeToFit="NO" id="uGk-2d-oFc">
                                                    <rect key="frame" x="15" y="0.0" width="351" height="44"/>
                                                    <autoresizingMask key="autoresizingMask"/>
                                                    <fontDescription key="fontDescription" style="UICTFontTextStyleBody"/>
                                                    <nil key="textColor"/>
                                                    <nil key="highlightedColor"/>
                                                </label>
                                            </subviews>
                                        </tableViewCellContentView>
                                    </tableViewCell>
                                    <tableViewCell clipsSubviews="YES" contentMode="scaleToFill" preservesSuperviewLayoutMargins="YES" selectionStyle="default" indentationWidth="10" textLabel="6G3-yV-Eyh" style="IBUITableViewCellStyleDefault" id="Tbf-fE-nfx" customClass="VibrantTableViewCell" customModule="NetNewsWire" customModuleProvider="target">
                                        <rect key="frame" x="20" y="1063.5" width="374" height="44"/>
                                        <autoresizingMask key="autoresizingMask"/>
                                        <tableViewCellContentView key="contentView" opaque="NO" clipsSubviews="YES" multipleTouchEnabled="YES" contentMode="center" preservesSuperviewLayoutMargins="YES" insetsLayoutMarginsFromSafeArea="NO" tableViewCell="Tbf-fE-nfx" id="beV-vI-g3r">
                                            <rect key="frame" x="0.0" y="0.0" width="374" height="44"/>
                                            <autoresizingMask key="autoresizingMask"/>
                                            <subviews>
                                                <label opaque="NO" multipleTouchEnabled="YES" contentMode="left" insetsLayoutMarginsFromSafeArea="NO" text="Website" textAlignment="natural" lineBreakMode="tailTruncation" baselineAdjustment="alignBaselines" adjustsFontForContentSizeCategory="YES" adjustsFontSizeToFit="NO" id="6G3-yV-Eyh">
                                                    <rect key="frame" x="15" y="0.0" width="351" height="44"/>
                                                    <autoresizingMask key="autoresizingMask"/>
                                                    <fontDescription key="fontDescription" style="UICTFontTextStyleBody"/>
                                                    <nil key="textColor"/>
                                                    <nil key="highlightedColor"/>
                                                </label>
                                            </subviews>
                                        </tableViewCellContentView>
                                    </tableViewCell>
                                    <tableViewCell clipsSubviews="YES" contentMode="scaleToFill" preservesSuperviewLayoutMargins="YES" selectionStyle="default" indentationWidth="10" textLabel="lfL-bQ-sOp" style="IBUITableViewCellStyleDefault" id="mFn-fE-zqa" customClass="VibrantTableViewCell" customModule="NetNewsWire" customModuleProvider="target">
                                        <rect key="frame" x="20" y="1107.5" width="374" height="44"/>
                                        <autoresizingMask key="autoresizingMask"/>
                                        <tableViewCellContentView key="contentView" opaque="NO" clipsSubviews="YES" multipleTouchEnabled="YES" contentMode="center" preservesSuperviewLayoutMargins="YES" insetsLayoutMarginsFromSafeArea="NO" tableViewCell="mFn-fE-zqa" id="jTe-mf-MRj">
                                            <rect key="frame" x="0.0" y="0.0" width="374" height="44"/>
                                            <autoresizingMask key="autoresizingMask"/>
                                            <subviews>
                                                <label opaque="NO" multipleTouchEnabled="YES" contentMode="left" insetsLayoutMarginsFromSafeArea="NO" text="How To Support NetNewsWire" textAlignment="natural" lineBreakMode="tailTruncation" baselineAdjustment="alignBaselines" adjustsFontForContentSizeCategory="YES" adjustsFontSizeToFit="NO" id="lfL-bQ-sOp">
                                                    <rect key="frame" x="15" y="0.0" width="351" height="44"/>
                                                    <autoresizingMask key="autoresizingMask"/>
                                                    <fontDescription key="fontDescription" style="UICTFontTextStyleBody"/>
                                                    <nil key="textColor"/>
                                                    <nil key="highlightedColor"/>
                                                </label>
                                            </subviews>
                                        </tableViewCellContentView>
                                    </tableViewCell>
                                    <tableViewCell clipsSubviews="YES" contentMode="scaleToFill" preservesSuperviewLayoutMargins="YES" selectionStyle="default" indentationWidth="10" textLabel="DDJ-8P-3YY" style="IBUITableViewCellStyleDefault" id="iGs-ze-4gQ" customClass="VibrantTableViewCell" customModule="NetNewsWire" customModuleProvider="target">
                                        <rect key="frame" x="20" y="1151.5" width="374" height="44"/>
                                        <autoresizingMask key="autoresizingMask"/>
                                        <tableViewCellContentView key="contentView" opaque="NO" clipsSubviews="YES" multipleTouchEnabled="YES" contentMode="center" preservesSuperviewLayoutMargins="YES" insetsLayoutMarginsFromSafeArea="NO" tableViewCell="iGs-ze-4gQ" id="EqZ-rF-N0l">
                                            <rect key="frame" x="0.0" y="0.0" width="374" height="44"/>
                                            <autoresizingMask key="autoresizingMask"/>
                                            <subviews>
                                                <label opaque="NO" multipleTouchEnabled="YES" contentMode="left" insetsLayoutMarginsFromSafeArea="NO" text="GitHub Repository" textAlignment="natural" lineBreakMode="tailTruncation" baselineAdjustment="alignBaselines" adjustsFontForContentSizeCategory="YES" adjustsFontSizeToFit="NO" id="DDJ-8P-3YY">
                                                    <rect key="frame" x="15" y="0.0" width="351" height="44"/>
                                                    <autoresizingMask key="autoresizingMask"/>
                                                    <fontDescription key="fontDescription" style="UICTFontTextStyleBody"/>
                                                    <nil key="textColor"/>
                                                    <nil key="highlightedColor"/>
                                                </label>
                                            </subviews>
                                        </tableViewCellContentView>
                                    </tableViewCell>
                                    <tableViewCell clipsSubviews="YES" contentMode="scaleToFill" preservesSuperviewLayoutMargins="YES" selectionStyle="default" indentationWidth="10" textLabel="DsV-Qv-X4K" style="IBUITableViewCellStyleDefault" id="taJ-sg-wnU" customClass="VibrantTableViewCell" customModule="NetNewsWire" customModuleProvider="target">
                                        <rect key="frame" x="20" y="1195.5" width="374" height="44"/>
                                        <autoresizingMask key="autoresizingMask"/>
                                        <tableViewCellContentView key="contentView" opaque="NO" clipsSubviews="YES" multipleTouchEnabled="YES" contentMode="center" preservesSuperviewLayoutMargins="YES" insetsLayoutMarginsFromSafeArea="NO" tableViewCell="taJ-sg-wnU" id="axB-si-1KM">
                                            <rect key="frame" x="0.0" y="0.0" width="374" height="44"/>
                                            <autoresizingMask key="autoresizingMask"/>
                                            <subviews>
                                                <label opaque="NO" multipleTouchEnabled="YES" contentMode="left" insetsLayoutMarginsFromSafeArea="NO" text="Bug Tracker" textAlignment="natural" lineBreakMode="tailTruncation" baselineAdjustment="alignBaselines" adjustsFontForContentSizeCategory="YES" adjustsFontSizeToFit="NO" id="DsV-Qv-X4K">
                                                    <rect key="frame" x="15" y="0.0" width="351" height="44"/>
                                                    <autoresizingMask key="autoresizingMask"/>
                                                    <fontDescription key="fontDescription" style="UICTFontTextStyleBody"/>
                                                    <nil key="textColor"/>
                                                    <nil key="highlightedColor"/>
                                                </label>
                                            </subviews>
                                        </tableViewCellContentView>
                                    </tableViewCell>
                                    <tableViewCell clipsSubviews="YES" contentMode="scaleToFill" preservesSuperviewLayoutMargins="YES" selectionStyle="default" indentationWidth="10" textLabel="zMz-hU-UYU" style="IBUITableViewCellStyleDefault" id="OXi-cg-ab9" customClass="VibrantTableViewCell" customModule="NetNewsWire" customModuleProvider="target">
                                        <rect key="frame" x="20" y="1239.5" width="374" height="44"/>
                                        <autoresizingMask key="autoresizingMask"/>
                                        <tableViewCellContentView key="contentView" opaque="NO" clipsSubviews="YES" multipleTouchEnabled="YES" contentMode="center" preservesSuperviewLayoutMargins="YES" insetsLayoutMarginsFromSafeArea="NO" tableViewCell="OXi-cg-ab9" id="npR-a0-9wv">
                                            <rect key="frame" x="0.0" y="0.0" width="374" height="44"/>
                                            <autoresizingMask key="autoresizingMask"/>
                                            <subviews>
                                                <label opaque="NO" multipleTouchEnabled="YES" contentMode="left" insetsLayoutMarginsFromSafeArea="NO" text="Technotes" textAlignment="natural" lineBreakMode="tailTruncation" baselineAdjustment="alignBaselines" adjustsFontForContentSizeCategory="YES" adjustsFontSizeToFit="NO" id="zMz-hU-UYU">
                                                    <rect key="frame" x="15" y="0.0" width="351" height="44"/>
                                                    <autoresizingMask key="autoresizingMask"/>
                                                    <fontDescription key="fontDescription" style="UICTFontTextStyleBody"/>
                                                    <nil key="textColor"/>
                                                    <nil key="highlightedColor"/>
                                                </label>
                                            </subviews>
                                        </tableViewCellContentView>
                                    </tableViewCell>
                                    <tableViewCell clipsSubviews="YES" contentMode="scaleToFill" preservesSuperviewLayoutMargins="YES" selectionStyle="default" indentationWidth="10" textLabel="T7x-zl-6Yf" style="IBUITableViewCellStyleDefault" id="VpI-0o-3Px" customClass="VibrantTableViewCell" customModule="NetNewsWire" customModuleProvider="target">
                                        <rect key="frame" x="20" y="1283.5" width="374" height="44"/>
                                        <autoresizingMask key="autoresizingMask"/>
                                        <tableViewCellContentView key="contentView" opaque="NO" clipsSubviews="YES" multipleTouchEnabled="YES" contentMode="center" preservesSuperviewLayoutMargins="YES" insetsLayoutMarginsFromSafeArea="NO" tableViewCell="VpI-0o-3Px" id="xRH-i4-vne">
                                            <rect key="frame" x="0.0" y="0.0" width="374" height="44"/>
                                            <autoresizingMask key="autoresizingMask"/>
                                            <subviews>
                                                <label opaque="NO" multipleTouchEnabled="YES" contentMode="left" insetsLayoutMarginsFromSafeArea="NO" text="NetNewsWire Slack" textAlignment="natural" lineBreakMode="tailTruncation" baselineAdjustment="alignBaselines" adjustsFontForContentSizeCategory="YES" adjustsFontSizeToFit="NO" id="T7x-zl-6Yf">
                                                    <rect key="frame" x="15" y="0.0" width="351" height="44"/>
                                                    <autoresizingMask key="autoresizingMask"/>
                                                    <fontDescription key="fontDescription" style="UICTFontTextStyleBody"/>
                                                    <nil key="textColor"/>
                                                    <nil key="highlightedColor"/>
                                                </label>
                                            </subviews>
                                        </tableViewCellContentView>
                                    </tableViewCell>
                                    <tableViewCell clipsSubviews="YES" contentMode="scaleToFill" preservesSuperviewLayoutMargins="YES" selectionStyle="default" accessoryType="disclosureIndicator" indentationWidth="10" textLabel="NeD-y8-KrM" style="IBUITableViewCellStyleDefault" id="TIX-yK-rC6" customClass="VibrantTableViewCell" customModule="NetNewsWire" customModuleProvider="target">
                                        <rect key="frame" x="20" y="1327.5" width="374" height="44"/>
                                        <autoresizingMask key="autoresizingMask"/>
                                        <tableViewCellContentView key="contentView" opaque="NO" clipsSubviews="YES" multipleTouchEnabled="YES" contentMode="center" preservesSuperviewLayoutMargins="YES" insetsLayoutMarginsFromSafeArea="NO" tableViewCell="TIX-yK-rC6" id="qr8-EN-Ofg">
                                            <rect key="frame" x="0.0" y="0.0" width="355" height="44"/>
                                            <autoresizingMask key="autoresizingMask"/>
                                            <subviews>
                                                <label opaque="NO" multipleTouchEnabled="YES" contentMode="left" insetsLayoutMarginsFromSafeArea="NO" text="About NetNewsWire" textAlignment="natural" lineBreakMode="tailTruncation" baselineAdjustment="alignBaselines" adjustsFontForContentSizeCategory="YES" adjustsFontSizeToFit="NO" id="NeD-y8-KrM">
                                                    <rect key="frame" x="15" y="0.0" width="332" height="44"/>
                                                    <autoresizingMask key="autoresizingMask"/>
                                                    <fontDescription key="fontDescription" style="UICTFontTextStyleBody"/>
                                                    <nil key="textColor"/>
                                                    <nil key="highlightedColor"/>
                                                </label>
                                            </subviews>
                                        </tableViewCellContentView>
                                    </tableViewCell>
                                </cells>
                            </tableViewSection>
                        </sections>
                        <connections>
                            <outlet property="dataSource" destination="a0p-rk-skQ" id="gEP-yn-nQ6"/>
                            <outlet property="delegate" destination="a0p-rk-skQ" id="upy-MC-Wpn"/>
                        </connections>
                    </tableView>
                    <navigationItem key="navigationItem" title="Settings" id="uf8-rU-NlH">
                        <barButtonItem key="leftBarButtonItem" systemItem="done" id="HlH-s0-OwW">
                            <connections>
                                <action selector="done:" destination="a0p-rk-skQ" id="Mzh-25-h49"/>
                            </connections>
                        </barButtonItem>
                    </navigationItem>
                    <connections>
                        <outlet property="colorPaletteDetailLabel" destination="16m-Ns-Y8V" id="zdj-Ag-ZUw"/>
                        <outlet property="confirmMarkAllAsReadSwitch" destination="UOo-9z-IuL" id="yLZ-Kf-wDt"/>
                        <outlet property="groupByFeedSwitch" destination="JNi-Wz-RbU" id="TwH-Kd-o6N"/>
                        <outlet property="refreshClearsReadArticlesSwitch" destination="duV-CN-JmH" id="xTd-jF-Ei1"/>
                        <outlet property="showFullscreenArticlesSwitch" destination="2Md-2E-7Z4" id="lEN-VP-wEO"/>
                        <outlet property="timelineSortOrderSwitch" destination="Keq-Np-l9O" id="Zm7-HG-r5h"/>
                    </connections>
                </tableViewController>
                <placeholder placeholderIdentifier="IBFirstResponder" id="GZq-IX-Qod" userLabel="First Responder" sceneMemberID="firstResponder"/>
            </objects>
            <point key="canvasLocation" x="284" y="151"/>
        </scene>
        <!--Add Account-->
        <scene sceneID="HbE-f2-Dbd">
            <objects>
<<<<<<< HEAD
                <tableViewController storyboardIdentifier="AddAccountViewController" id="b00-4A-bV6" customClass="AddAccountViewController" customModule="NetNewsWire" customModuleProvider="target" sceneMemberID="viewController">
                    <tableView key="view" clipsSubviews="YES" contentMode="scaleToFill" alwaysBounceVertical="YES" dataMode="prototypes" style="insetGrouped" separatorStyle="default" rowHeight="-1" estimatedRowHeight="-1" sectionHeaderHeight="18" sectionFooterHeight="18" id="nw8-FO-Me5">
=======
                <tableViewController storyboardIdentifier="AddAccountViewController" title="Add Account" id="b00-4A-bV6" customClass="AddAccountViewController" customModule="NetNewsWire" customModuleProvider="target" sceneMemberID="viewController">
                    <tableView key="view" clipsSubviews="YES" contentMode="scaleToFill" alwaysBounceVertical="YES" dataMode="static" style="insetGrouped" separatorStyle="default" rowHeight="-1" estimatedRowHeight="-1" sectionHeaderHeight="18" sectionFooterHeight="18" id="nw8-FO-Me5">
>>>>>>> 704bffc7
                        <rect key="frame" x="0.0" y="0.0" width="414" height="896"/>
                        <autoresizingMask key="autoresizingMask" widthSizable="YES" heightSizable="YES"/>
                        <prototypes>
                            <tableViewCell clipsSubviews="YES" contentMode="scaleToFill" preservesSuperviewLayoutMargins="YES" selectionStyle="default" indentationWidth="10" reuseIdentifier="SettingsAccountTableViewCell" rowHeight="55" id="UFl-6I-ucw" customClass="SettingsComboTableViewCell" customModule="NetNewsWire" customModuleProvider="target">
                                <rect key="frame" x="20" y="55.5" width="374" height="55"/>
                                <autoresizingMask key="autoresizingMask"/>
                                <tableViewCellContentView key="contentView" opaque="NO" clipsSubviews="YES" multipleTouchEnabled="YES" contentMode="center" preservesSuperviewLayoutMargins="YES" insetsLayoutMarginsFromSafeArea="NO" tableViewCell="UFl-6I-ucw" id="99i-Ge-guB">
                                    <rect key="frame" x="0.0" y="0.0" width="374" height="55"/>
                                    <autoresizingMask key="autoresizingMask"/>
                                    <subviews>
                                        <stackView opaque="NO" contentMode="scaleToFill" spacing="16" translatesAutoresizingMaskIntoConstraints="NO" id="iTt-HT-Ane">
                                            <rect key="frame" x="20" y="11.5" width="217" height="32"/>
                                            <subviews>
                                                <imageView clipsSubviews="YES" userInteractionEnabled="NO" contentMode="scaleAspectFit" horizontalHuggingPriority="251" verticalHuggingPriority="251" image="accountLocal" translatesAutoresizingMaskIntoConstraints="NO" id="tb2-dO-AhR">
                                                    <rect key="frame" x="0.0" y="0.0" width="32" height="32"/>
                                                    <color key="tintColor" systemColor="labelColor" cocoaTouchSystemColor="darkTextColor"/>
                                                    <constraints>
                                                        <constraint firstAttribute="height" constant="32" id="0GF-vU-aEc"/>
                                                        <constraint firstAttribute="width" constant="32" id="xDy-t7-26A"/>
                                                    </constraints>
                                                </imageView>
                                                <label opaque="NO" userInteractionEnabled="NO" contentMode="left" horizontalHuggingPriority="251" verticalHuggingPriority="251" text="On My iPhone" textAlignment="natural" lineBreakMode="tailTruncation" baselineAdjustment="alignBaselines" adjustsFontForContentSizeCategory="YES" adjustsFontSizeToFit="NO" translatesAutoresizingMaskIntoConstraints="NO" id="116-rt-msI">
                                                    <rect key="frame" x="48" y="0.0" width="169" height="32"/>
                                                    <fontDescription key="fontDescription" style="UICTFontTextStyleTitle1"/>
                                                    <nil key="textColor"/>
                                                    <nil key="highlightedColor"/>
                                                </label>
                                            </subviews>
                                        </stackView>
                                    </subviews>
                                    <constraints>
                                        <constraint firstItem="iTt-HT-Ane" firstAttribute="leading" secondItem="99i-Ge-guB" secondAttribute="leading" constant="20" symbolic="YES" id="SQw-L4-v2z"/>
                                        <constraint firstItem="iTt-HT-Ane" firstAttribute="centerY" secondItem="99i-Ge-guB" secondAttribute="centerY" id="UaS-Yf-Q1x"/>
                                    </constraints>
                                </tableViewCellContentView>
                                <connections>
                                    <outlet property="comboImage" destination="tb2-dO-AhR" id="2L5-ha-jdX"/>
                                    <outlet property="comboNameLabel" destination="116-rt-msI" id="EJb-1l-k4u"/>
                                </connections>
                            </tableViewCell>
                        </prototypes>
                        <sections/>
                        <connections>
                            <outlet property="dataSource" destination="b00-4A-bV6" id="08h-4u-ZgK"/>
                            <outlet property="delegate" destination="b00-4A-bV6" id="FKM-rN-deu"/>
                        </connections>
                    </tableView>
                </tableViewController>
                <placeholder placeholderIdentifier="IBFirstResponder" id="kmn-Q7-rga" userLabel="First Responder" sceneMemberID="firstResponder"/>
            </objects>
            <point key="canvasLocation" x="983" y="151"/>
        </scene>
        <!--About-->
        <scene sceneID="pWd-ql-XAA">
            <objects>
                <tableViewController storyboardIdentifier="AboutViewController" title="About" id="K5w-58-sQW" customClass="AboutViewController" customModule="NetNewsWire" customModuleProvider="target" sceneMemberID="viewController">
                    <tableView key="view" clipsSubviews="YES" contentMode="scaleToFill" alwaysBounceVertical="YES" dataMode="static" style="insetGrouped" separatorStyle="default" rowHeight="-1" estimatedRowHeight="-1" sectionHeaderHeight="18" sectionFooterHeight="18" id="ybg-ki-AbJ">
                        <rect key="frame" x="0.0" y="0.0" width="414" height="808"/>
                        <autoresizingMask key="autoresizingMask" widthSizable="YES" heightSizable="YES"/>
                        <sections>
                            <tableViewSection id="apW-l0-gWz">
                                <cells>
                                    <tableViewCell clipsSubviews="YES" contentMode="scaleToFill" preservesSuperviewLayoutMargins="YES" selectionStyle="none" indentationWidth="10" rowHeight="62" id="zbQ-3A-f3f">
                                        <rect key="frame" x="20" y="18" width="374" height="62"/>
                                        <autoresizingMask key="autoresizingMask"/>
                                        <tableViewCellContentView key="contentView" opaque="NO" clipsSubviews="YES" multipleTouchEnabled="YES" contentMode="center" preservesSuperviewLayoutMargins="YES" insetsLayoutMarginsFromSafeArea="NO" tableViewCell="zbQ-3A-f3f" id="5Al-LU-dRg">
                                            <rect key="frame" x="0.0" y="0.0" width="374" height="62"/>
                                            <autoresizingMask key="autoresizingMask"/>
                                            <subviews>
                                                <label opaque="NO" userInteractionEnabled="NO" contentMode="left" horizontalHuggingPriority="251" verticalHuggingPriority="251" text="NetNewsWire" textAlignment="natural" lineBreakMode="tailTruncation" numberOfLines="0" baselineAdjustment="alignBaselines" adjustsFontForContentSizeCategory="YES" adjustsFontSizeToFit="NO" translatesAutoresizingMaskIntoConstraints="NO" id="UgA-s6-Vvg">
                                                    <rect key="frame" x="20" y="11" width="334" height="40"/>
                                                    <fontDescription key="fontDescription" style="UICTFontTextStyleTitle0"/>
                                                    <nil key="textColor"/>
                                                    <nil key="highlightedColor"/>
                                                </label>
                                            </subviews>
                                            <constraints>
                                                <constraint firstItem="UgA-s6-Vvg" firstAttribute="leading" secondItem="5Al-LU-dRg" secondAttribute="leadingMargin" id="Zta-l2-4EX"/>
                                                <constraint firstAttribute="bottomMargin" secondItem="UgA-s6-Vvg" secondAttribute="bottom" id="aiW-uE-G1W"/>
                                                <constraint firstItem="UgA-s6-Vvg" firstAttribute="top" secondItem="5Al-LU-dRg" secondAttribute="topMargin" id="t4t-Ln-miK"/>
                                                <constraint firstAttribute="trailingMargin" secondItem="UgA-s6-Vvg" secondAttribute="trailing" id="zhX-mX-1aZ"/>
                                            </constraints>
                                        </tableViewCellContentView>
                                    </tableViewCell>
                                    <tableViewCell clipsSubviews="YES" contentMode="scaleToFill" preservesSuperviewLayoutMargins="YES" selectionStyle="default" indentationWidth="10" rowHeight="62" id="2DV-bO-vyT">
                                        <rect key="frame" x="20" y="80" width="374" height="62"/>
                                        <autoresizingMask key="autoresizingMask"/>
                                        <tableViewCellContentView key="contentView" opaque="NO" clipsSubviews="YES" multipleTouchEnabled="YES" contentMode="center" preservesSuperviewLayoutMargins="YES" insetsLayoutMarginsFromSafeArea="NO" tableViewCell="2DV-bO-vyT" id="YUn-eb-xyx">
                                            <rect key="frame" x="0.0" y="0.0" width="374" height="62"/>
                                            <autoresizingMask key="autoresizingMask"/>
                                            <subviews>
                                                <textView clipsSubviews="YES" multipleTouchEnabled="YES" contentMode="scaleToFill" scrollEnabled="NO" editable="NO" usesAttributedText="YES" translatesAutoresizingMaskIntoConstraints="NO" id="5fQ-qz-qbW">
                                                    <rect key="frame" x="11" y="0.0" width="352" height="62"/>
                                                    <color key="backgroundColor" cocoaTouchSystemColor="tableCellGroupedBackgroundColor"/>
                                                    <attributedString key="attributedText"/>
                                                    <textInputTraits key="textInputTraits" autocapitalizationType="sentences"/>
                                                </textView>
                                            </subviews>
                                            <constraints>
                                                <constraint firstAttribute="trailing" secondItem="5fQ-qz-qbW" secondAttribute="trailing" constant="11" id="4df-cD-jcj"/>
                                                <constraint firstAttribute="bottom" secondItem="5fQ-qz-qbW" secondAttribute="bottom" id="6Ww-EY-vtA"/>
                                                <constraint firstItem="5fQ-qz-qbW" firstAttribute="top" secondItem="YUn-eb-xyx" secondAttribute="top" id="FJR-f7-rzH"/>
                                                <constraint firstItem="5fQ-qz-qbW" firstAttribute="leading" secondItem="YUn-eb-xyx" secondAttribute="leading" constant="11" id="xMM-EX-fhp"/>
                                            </constraints>
                                        </tableViewCellContentView>
                                    </tableViewCell>
                                </cells>
                            </tableViewSection>
                            <tableViewSection headerTitle="CREDITS" id="O1X-Iq-ibE">
                                <cells>
                                    <tableViewCell clipsSubviews="YES" contentMode="scaleToFill" preservesSuperviewLayoutMargins="YES" selectionStyle="default" indentationWidth="10" rowHeight="62" id="ZY4-id-Iia">
                                        <rect key="frame" x="20" y="198" width="374" height="62"/>
                                        <autoresizingMask key="autoresizingMask"/>
                                        <tableViewCellContentView key="contentView" opaque="NO" clipsSubviews="YES" multipleTouchEnabled="YES" contentMode="center" preservesSuperviewLayoutMargins="YES" insetsLayoutMarginsFromSafeArea="NO" tableViewCell="ZY4-id-Iia" id="IPw-QQ-LYI">
                                            <rect key="frame" x="0.0" y="0.0" width="374" height="62"/>
                                            <autoresizingMask key="autoresizingMask"/>
                                            <subviews>
                                                <textView clipsSubviews="YES" multipleTouchEnabled="YES" contentMode="scaleToFill" scrollEnabled="NO" editable="NO" usesAttributedText="YES" translatesAutoresizingMaskIntoConstraints="NO" id="LiZ-Tv-tqb">
                                                    <rect key="frame" x="11" y="0.0" width="352" height="62"/>
                                                    <color key="backgroundColor" cocoaTouchSystemColor="tableCellGroupedBackgroundColor"/>
                                                    <attributedString key="attributedText"/>
                                                    <textInputTraits key="textInputTraits" autocapitalizationType="sentences"/>
                                                </textView>
                                            </subviews>
                                            <constraints>
                                                <constraint firstItem="LiZ-Tv-tqb" firstAttribute="leading" secondItem="IPw-QQ-LYI" secondAttribute="leading" constant="11" id="W80-12-bLK"/>
                                                <constraint firstAttribute="bottom" secondItem="LiZ-Tv-tqb" secondAttribute="bottom" id="Wvc-BI-NSb"/>
                                                <constraint firstItem="LiZ-Tv-tqb" firstAttribute="top" secondItem="IPw-QQ-LYI" secondAttribute="top" id="ZNh-Nt-Oyx"/>
                                                <constraint firstAttribute="trailing" secondItem="LiZ-Tv-tqb" secondAttribute="trailing" constant="11" id="vak-Ou-mLe"/>
                                            </constraints>
                                        </tableViewCellContentView>
                                    </tableViewCell>
                                </cells>
                            </tableViewSection>
                            <tableViewSection headerTitle="THANKS" id="Sgx-f1-hsT">
                                <cells>
                                    <tableViewCell clipsSubviews="YES" contentMode="scaleToFill" preservesSuperviewLayoutMargins="YES" selectionStyle="default" indentationWidth="10" rowHeight="62" id="bLz-mu-psL">
                                        <rect key="frame" x="20" y="316" width="374" height="62"/>
                                        <autoresizingMask key="autoresizingMask"/>
                                        <tableViewCellContentView key="contentView" opaque="NO" clipsSubviews="YES" multipleTouchEnabled="YES" contentMode="center" preservesSuperviewLayoutMargins="YES" insetsLayoutMarginsFromSafeArea="NO" tableViewCell="bLz-mu-psL" id="cxy-IZ-zFZ">
                                            <rect key="frame" x="0.0" y="0.0" width="374" height="62"/>
                                            <autoresizingMask key="autoresizingMask"/>
                                            <subviews>
                                                <textView clipsSubviews="YES" multipleTouchEnabled="YES" contentMode="scaleToFill" scrollEnabled="NO" editable="NO" usesAttributedText="YES" translatesAutoresizingMaskIntoConstraints="NO" id="wTL-xl-1rK">
                                                    <rect key="frame" x="11" y="0.0" width="352" height="62"/>
                                                    <color key="backgroundColor" cocoaTouchSystemColor="tableCellGroupedBackgroundColor"/>
                                                    <attributedString key="attributedText"/>
                                                    <textInputTraits key="textInputTraits" autocapitalizationType="sentences"/>
                                                </textView>
                                            </subviews>
                                            <constraints>
                                                <constraint firstAttribute="bottom" secondItem="wTL-xl-1rK" secondAttribute="bottom" id="5oR-mb-FFd"/>
                                                <constraint firstItem="wTL-xl-1rK" firstAttribute="leading" secondItem="cxy-IZ-zFZ" secondAttribute="leading" constant="11" id="HC7-dW-NNl"/>
                                                <constraint firstAttribute="trailing" secondItem="wTL-xl-1rK" secondAttribute="trailing" constant="11" id="NUc-ZH-lhc"/>
                                                <constraint firstItem="wTL-xl-1rK" firstAttribute="top" secondItem="cxy-IZ-zFZ" secondAttribute="top" id="bSe-CP-PGs"/>
                                            </constraints>
                                        </tableViewCellContentView>
                                    </tableViewCell>
                                </cells>
                            </tableViewSection>
                            <tableViewSection headerTitle="DEDICATION" id="nbm-Bs-te6">
                                <cells>
                                    <tableViewCell clipsSubviews="YES" contentMode="scaleToFill" preservesSuperviewLayoutMargins="YES" selectionStyle="default" indentationWidth="10" rowHeight="62" id="aab-HD-ce6">
                                        <rect key="frame" x="20" y="434" width="374" height="62"/>
                                        <autoresizingMask key="autoresizingMask"/>
                                        <tableViewCellContentView key="contentView" opaque="NO" clipsSubviews="YES" multipleTouchEnabled="YES" contentMode="center" preservesSuperviewLayoutMargins="YES" insetsLayoutMarginsFromSafeArea="NO" tableViewCell="aab-HD-ce6" id="6pH-5O-3V8">
                                            <rect key="frame" x="0.0" y="0.0" width="374" height="62"/>
                                            <autoresizingMask key="autoresizingMask"/>
                                            <subviews>
                                                <textView clipsSubviews="YES" multipleTouchEnabled="YES" contentMode="scaleToFill" scrollEnabled="NO" editable="NO" usesAttributedText="YES" translatesAutoresizingMaskIntoConstraints="NO" id="DIp-6a-oPH">
                                                    <rect key="frame" x="11" y="0.0" width="352" height="50"/>
                                                    <color key="backgroundColor" cocoaTouchSystemColor="tableCellGroupedBackgroundColor"/>
                                                    <attributedString key="attributedText"/>
                                                    <textInputTraits key="textInputTraits" autocapitalizationType="sentences"/>
                                                </textView>
                                            </subviews>
                                            <constraints>
                                                <constraint firstItem="DIp-6a-oPH" firstAttribute="top" secondItem="6pH-5O-3V8" secondAttribute="top" id="2Y3-QM-2cP"/>
                                                <constraint firstAttribute="bottom" secondItem="DIp-6a-oPH" secondAttribute="bottom" constant="12" id="48b-wD-ZEf"/>
                                                <constraint firstAttribute="trailing" secondItem="DIp-6a-oPH" secondAttribute="trailing" constant="11" id="DMB-m4-JCA"/>
                                                <constraint firstItem="DIp-6a-oPH" firstAttribute="leading" secondItem="6pH-5O-3V8" secondAttribute="leading" constant="11" id="tG6-27-iv0"/>
                                            </constraints>
                                        </tableViewCellContentView>
                                    </tableViewCell>
                                </cells>
                            </tableViewSection>
                        </sections>
                        <connections>
                            <outlet property="dataSource" destination="K5w-58-sQW" id="bn5-UA-9O9"/>
                            <outlet property="delegate" destination="K5w-58-sQW" id="0rW-hs-5m8"/>
                        </connections>
                    </tableView>
                    <simulatedNavigationBarMetrics key="simulatedTopBarMetrics" translucent="NO" prompted="NO"/>
                    <connections>
                        <outlet property="aboutTextView" destination="5fQ-qz-qbW" id="R2a-em-Nq0"/>
                        <outlet property="creditsTextView" destination="LiZ-Tv-tqb" id="x3n-Vb-KYr"/>
                        <outlet property="dedicationTextView" destination="DIp-6a-oPH" id="iCz-xX-xEn"/>
                        <outlet property="thanksTextView" destination="wTL-xl-1rK" id="6qr-Ue-2jp"/>
                    </connections>
                </tableViewController>
                <placeholder placeholderIdentifier="IBFirstResponder" id="kRt-nH-nOf" userLabel="First Responder" sceneMemberID="firstResponder"/>
            </objects>
            <point key="canvasLocation" x="2388" y="151"/>
        </scene>
        <!--Timeline Layout-->
        <scene sceneID="XRu-Jc-bbU">
            <objects>
                <viewController storyboardIdentifier="TimelineCustomizerViewController" title="Timeline Layout" id="amD-xZ-U3A" customClass="TimelineCustomizerViewController" customModule="NetNewsWire" customModuleProvider="target" sceneMemberID="viewController">
                    <view key="view" contentMode="scaleToFill" id="2Fb-t4-5QE">
                        <rect key="frame" x="0.0" y="0.0" width="414" height="808"/>
                        <autoresizingMask key="autoresizingMask" widthSizable="YES" heightSizable="YES"/>
                        <subviews>
                            <view contentMode="scaleToFill" translatesAutoresizingMaskIntoConstraints="NO" id="Q4t-3M-goU">
                                <rect key="frame" x="20" y="56" width="374" height="44"/>
                                <subviews>
                                    <slider opaque="NO" contentMode="scaleToFill" contentHorizontalAlignment="center" contentVerticalAlignment="center" value="1" minValue="1" maxValue="3" translatesAutoresizingMaskIntoConstraints="NO" id="AW6-CH-AXP" customClass="TickMarkSlider" customModule="NetNewsWire" customModuleProvider="target">
                                        <rect key="frame" x="18" y="7" width="338" height="31"/>
                                        <color key="tintColor" name="secondaryAccentColor"/>
                                        <color key="thumbTintColor" name="primaryAccentColor"/>
                                        <connections>
                                            <action selector="iconSizeChanged:" destination="amD-xZ-U3A" eventType="valueChanged" id="4F9-gj-CJE"/>
                                        </connections>
                                    </slider>
                                </subviews>
                                <color key="backgroundColor" cocoaTouchSystemColor="tableCellGroupedBackgroundColor"/>
                                <constraints>
                                    <constraint firstItem="AW6-CH-AXP" firstAttribute="centerY" secondItem="Q4t-3M-goU" secondAttribute="centerY" id="2tx-UF-RkW"/>
                                    <constraint firstAttribute="trailing" secondItem="AW6-CH-AXP" secondAttribute="trailing" constant="20" symbolic="YES" id="948-8l-hpY"/>
                                    <constraint firstItem="AW6-CH-AXP" firstAttribute="leading" secondItem="Q4t-3M-goU" secondAttribute="leading" constant="20" symbolic="YES" id="9wL-uE-1ow"/>
                                    <constraint firstAttribute="height" constant="44" id="DeI-vy-rvH"/>
                                </constraints>
                            </view>
                            <label opaque="NO" userInteractionEnabled="NO" contentMode="left" horizontalHuggingPriority="251" verticalHuggingPriority="251" text="ICON SIZE" textAlignment="natural" lineBreakMode="tailTruncation" baselineAdjustment="alignBaselines" adjustsFontForContentSizeCategory="YES" adjustsFontSizeToFit="NO" translatesAutoresizingMaskIntoConstraints="NO" id="VLq-TU-3d6">
                                <rect key="frame" x="40" y="32" width="64" height="16"/>
                                <fontDescription key="fontDescription" style="UICTFontTextStyleFootnote"/>
                                <color key="textColor" systemColor="secondaryLabelColor" red="0.23529411759999999" green="0.23529411759999999" blue="0.26274509800000001" alpha="0.59999999999999998" colorSpace="custom" customColorSpace="sRGB"/>
                                <nil key="highlightedColor"/>
                            </label>
                            <label opaque="NO" userInteractionEnabled="NO" contentMode="left" horizontalHuggingPriority="251" verticalHuggingPriority="251" text="NUMBER OF LINES" textAlignment="natural" lineBreakMode="tailTruncation" baselineAdjustment="alignBaselines" adjustsFontForContentSizeCategory="YES" adjustsFontSizeToFit="NO" translatesAutoresizingMaskIntoConstraints="NO" id="mER-Fl-iHI">
                                <rect key="frame" x="40" y="132" width="116" height="16"/>
                                <fontDescription key="fontDescription" style="UICTFontTextStyleFootnote"/>
                                <color key="textColor" systemColor="secondaryLabelColor" red="0.23529411759999999" green="0.23529411759999999" blue="0.26274509800000001" alpha="0.59999999999999998" colorSpace="custom" customColorSpace="sRGB"/>
                                <nil key="highlightedColor"/>
                            </label>
                            <view contentMode="scaleToFill" translatesAutoresizingMaskIntoConstraints="NO" id="oQi-VX-CMV">
                                <rect key="frame" x="20" y="156" width="374" height="44"/>
                                <subviews>
                                    <slider opaque="NO" contentMode="scaleToFill" contentHorizontalAlignment="center" contentVerticalAlignment="center" value="1" minValue="1" maxValue="6" translatesAutoresizingMaskIntoConstraints="NO" id="AIu-s5-Hvq" customClass="TickMarkSlider" customModule="NetNewsWire" customModuleProvider="target">
                                        <rect key="frame" x="18" y="7" width="338" height="31"/>
                                        <color key="tintColor" name="secondaryAccentColor"/>
                                        <color key="thumbTintColor" name="primaryAccentColor"/>
                                        <connections>
                                            <action selector="numberOfLinesChanged:" destination="amD-xZ-U3A" eventType="valueChanged" id="h25-Da-ZsS"/>
                                        </connections>
                                    </slider>
                                </subviews>
                                <color key="backgroundColor" cocoaTouchSystemColor="tableCellGroupedBackgroundColor"/>
                                <constraints>
                                    <constraint firstAttribute="height" constant="44" id="DUy-3j-ouM"/>
                                    <constraint firstAttribute="trailing" secondItem="AIu-s5-Hvq" secondAttribute="trailing" constant="20" symbolic="YES" id="Gca-aa-lpE"/>
                                    <constraint firstItem="AIu-s5-Hvq" firstAttribute="centerY" secondItem="oQi-VX-CMV" secondAttribute="centerY" id="TEJ-Ft-Sbd"/>
                                    <constraint firstItem="AIu-s5-Hvq" firstAttribute="leading" secondItem="oQi-VX-CMV" secondAttribute="leading" constant="20" symbolic="YES" id="hss-h1-hJx"/>
                                </constraints>
                            </view>
                            <containerView opaque="NO" contentMode="scaleToFill" translatesAutoresizingMaskIntoConstraints="NO" id="Ou4-Yv-dXA">
                                <rect key="frame" x="57" y="232" width="300" height="128"/>
                                <constraints>
                                    <constraint firstAttribute="width" constant="300" id="BfC-yc-CAa"/>
                                    <constraint firstAttribute="height" constant="128" id="wxz-ZX-8fe"/>
                                </constraints>
                                <connections>
                                    <segue destination="vZY-Cd-RuD" kind="embed" id="aiA-vf-fq0"/>
                                </connections>
                            </containerView>
                        </subviews>
                        <color key="backgroundColor" systemColor="systemGroupedBackgroundColor" red="0.94901960780000005" green="0.94901960780000005" blue="0.96862745100000003" alpha="1" colorSpace="custom" customColorSpace="sRGB"/>
                        <constraints>
                            <constraint firstItem="Q4t-3M-goU" firstAttribute="leading" secondItem="KNc-Rk-2DX" secondAttribute="leading" constant="20" id="I4p-hM-gHL"/>
                            <constraint firstItem="oQi-VX-CMV" firstAttribute="leading" secondItem="KNc-Rk-2DX" secondAttribute="leading" constant="20" id="IWG-G9-AD9"/>
                            <constraint firstItem="Ou4-Yv-dXA" firstAttribute="centerX" secondItem="2Fb-t4-5QE" secondAttribute="centerX" id="Ivk-nj-TCU"/>
                            <constraint firstItem="KNc-Rk-2DX" firstAttribute="trailing" secondItem="oQi-VX-CMV" secondAttribute="trailing" constant="20" id="MOh-yf-Geq"/>
                            <constraint firstItem="Q4t-3M-goU" firstAttribute="top" secondItem="VLq-TU-3d6" secondAttribute="bottom" constant="8" id="jNT-qc-8Jl"/>
                            <constraint firstItem="Q4t-3M-goU" firstAttribute="leading" secondItem="VLq-TU-3d6" secondAttribute="leading" constant="-20" id="n49-GK-LkO"/>
                            <constraint firstItem="mER-Fl-iHI" firstAttribute="top" secondItem="Q4t-3M-goU" secondAttribute="bottom" constant="32" id="nph-Vn-tuP"/>
                            <constraint firstItem="Ou4-Yv-dXA" firstAttribute="top" secondItem="oQi-VX-CMV" secondAttribute="bottom" constant="32" id="v6e-DF-DcX"/>
                            <constraint firstItem="KNc-Rk-2DX" firstAttribute="trailing" secondItem="Q4t-3M-goU" secondAttribute="trailing" constant="20" id="vor-kD-wNk"/>
                            <constraint firstItem="oQi-VX-CMV" firstAttribute="top" secondItem="mER-Fl-iHI" secondAttribute="bottom" constant="8" id="xb9-ti-Ix9"/>
                            <constraint firstItem="VLq-TU-3d6" firstAttribute="top" secondItem="KNc-Rk-2DX" secondAttribute="top" constant="32" id="yHc-GQ-FUD"/>
                            <constraint firstItem="oQi-VX-CMV" firstAttribute="leading" secondItem="mER-Fl-iHI" secondAttribute="leading" constant="-20" id="yMU-8z-2Ie"/>
                        </constraints>
                        <viewLayoutGuide key="safeArea" id="KNc-Rk-2DX"/>
                    </view>
                    <simulatedNavigationBarMetrics key="simulatedTopBarMetrics" translucent="NO" prompted="NO"/>
                    <connections>
                        <outlet property="iconSizeSlider" destination="AW6-CH-AXP" id="F7a-gL-nDH"/>
                        <outlet property="iconSizeSliderContainerView" destination="Q4t-3M-goU" id="dWJ-oN-ogt"/>
                        <outlet property="numberOfLinesSlider" destination="AIu-s5-Hvq" id="Hga-5M-ect"/>
                        <outlet property="numberOfLinesSliderContainerView" destination="oQi-VX-CMV" id="tYs-Il-t90"/>
                        <outlet property="previewContainerView" destination="Ou4-Yv-dXA" id="8qX-fe-lgj"/>
                        <outlet property="previewHeightConstraint" destination="wxz-ZX-8fe" id="jFw-Zn-L5i"/>
                        <outlet property="previewWidthConstraint" destination="BfC-yc-CAa" id="Bc6-qb-ge8"/>
                    </connections>
                </viewController>
                <placeholder placeholderIdentifier="IBFirstResponder" id="iNo-Vj-YZx" userLabel="First Responder" customClass="UIResponder" sceneMemberID="firstResponder"/>
            </objects>
            <point key="canvasLocation" x="3072" y="151"/>
        </scene>
        <!--Navigation Controller-->
        <scene sceneID="Ezn-Ny-zye">
            <objects>
                <navigationController storyboardIdentifier="SettingsNavigationViewController" id="9cW-lu-HoC" sceneMemberID="viewController">
                    <navigationBar key="navigationBar" contentMode="scaleToFill" insetsLayoutMarginsFromSafeArea="NO" id="rtV-Ed-zwR">
                        <rect key="frame" x="0.0" y="44" width="414" height="44"/>
                        <autoresizingMask key="autoresizingMask"/>
                    </navigationBar>
                    <connections>
                        <segue destination="a0p-rk-skQ" kind="relationship" relationship="rootViewController" id="kfx-yr-s91"/>
                    </connections>
                </navigationController>
                <placeholder placeholderIdentifier="IBFirstResponder" id="YVt-ZG-okT" userLabel="First Responder" sceneMemberID="firstResponder"/>
            </objects>
            <point key="canvasLocation" x="-454" y="152"/>
        </scene>
        <!--Timeline Preview Table View Controller-->
        <scene sceneID="k4U-0u-Fgv">
            <objects>
                <viewController id="vZY-Cd-RuD" customClass="TimelinePreviewTableViewController" customModule="NetNewsWire" customModuleProvider="target" sceneMemberID="viewController">
                    <view key="view" contentMode="scaleToFill" id="xMG-o1-VfV">
                        <rect key="frame" x="0.0" y="0.0" width="300" height="128"/>
                        <autoresizingMask key="autoresizingMask" widthSizable="YES" heightSizable="YES"/>
                        <subviews>
                            <tableView clipsSubviews="YES" contentMode="scaleToFill" alwaysBounceVertical="YES" dataMode="prototypes" style="plain" separatorStyle="default" rowHeight="-1" estimatedRowHeight="-1" sectionHeaderHeight="28" sectionFooterHeight="28" translatesAutoresizingMaskIntoConstraints="NO" id="7do-cs-DNM">
                                <rect key="frame" x="0.0" y="0.0" width="300" height="128"/>
                                <color key="backgroundColor" systemColor="systemBackgroundColor" cocoaTouchSystemColor="whiteColor"/>
                                <prototypes>
                                    <tableViewCell clipsSubviews="YES" contentMode="scaleToFill" preservesSuperviewLayoutMargins="YES" selectionStyle="default" indentationWidth="10" reuseIdentifier="Cell" id="Zaq-yo-L5h" customClass="MasterTimelineTableViewCell" customModule="NetNewsWire" customModuleProvider="target">
                                        <rect key="frame" x="0.0" y="28" width="300" height="43.5"/>
                                        <autoresizingMask key="autoresizingMask"/>
                                        <tableViewCellContentView key="contentView" opaque="NO" clipsSubviews="YES" multipleTouchEnabled="YES" contentMode="center" preservesSuperviewLayoutMargins="YES" insetsLayoutMarginsFromSafeArea="NO" tableViewCell="Zaq-yo-L5h" id="fD5-nw-z0z">
                                            <rect key="frame" x="0.0" y="0.0" width="300" height="43.5"/>
                                            <autoresizingMask key="autoresizingMask"/>
                                        </tableViewCellContentView>
                                    </tableViewCell>
                                </prototypes>
                            </tableView>
                        </subviews>
                        <color key="backgroundColor" systemColor="systemBackgroundColor" cocoaTouchSystemColor="whiteColor"/>
                        <constraints>
                            <constraint firstItem="7do-cs-DNM" firstAttribute="top" secondItem="xMG-o1-VfV" secondAttribute="top" id="Z1O-Z1-O7s"/>
                            <constraint firstAttribute="trailing" secondItem="7do-cs-DNM" secondAttribute="trailing" id="cOE-fA-hi7"/>
                            <constraint firstAttribute="bottom" secondItem="7do-cs-DNM" secondAttribute="bottom" id="eh9-tn-F3u"/>
                            <constraint firstItem="7do-cs-DNM" firstAttribute="leading" secondItem="xMG-o1-VfV" secondAttribute="leading" id="kW5-pQ-FCx"/>
                        </constraints>
                        <viewLayoutGuide key="safeArea" id="XPF-1A-UKw"/>
                    </view>
                    <connections>
                        <outlet property="tableView" destination="7do-cs-DNM" id="A8q-7w-LCQ"/>
                    </connections>
                </viewController>
                <placeholder placeholderIdentifier="IBFirstResponder" id="Oq6-5f-Oa7" userLabel="First Responder" customClass="UIResponder" sceneMemberID="firstResponder"/>
            </objects>
            <point key="canvasLocation" x="3826" y="158"/>
        </scene>
        <!--Color Palette-->
        <scene sceneID="1mT-fg-ezs">
            <objects>
                <tableViewController storyboardIdentifier="ColorPaletteTableViewController" title="Color Palette" id="fO4-og-e41" customClass="ColorPaletteTableViewController" customModule="NetNewsWire" customModuleProvider="target" sceneMemberID="viewController">
                    <tableView key="view" clipsSubviews="YES" contentMode="scaleToFill" alwaysBounceVertical="YES" dataMode="prototypes" style="insetGrouped" separatorStyle="default" rowHeight="-1" estimatedRowHeight="-1" sectionHeaderHeight="18" sectionFooterHeight="18" id="I8p-P9-C8h">
                        <rect key="frame" x="0.0" y="0.0" width="414" height="808"/>
                        <autoresizingMask key="autoresizingMask" widthSizable="YES" heightSizable="YES"/>
                        <color key="backgroundColor" cocoaTouchSystemColor="groupTableViewBackgroundColor"/>
                        <prototypes>
                            <tableViewCell clipsSubviews="YES" contentMode="scaleToFill" preservesSuperviewLayoutMargins="YES" selectionStyle="default" indentationWidth="10" reuseIdentifier="Cell" textLabel="6tf-Xb-7b8" style="IBUITableViewCellStyleDefault" id="BIC-Zk-QMD" customClass="VibrantTableViewCell" customModule="NetNewsWire" customModuleProvider="target">
                                <rect key="frame" x="20" y="55.5" width="374" height="43.5"/>
                                <autoresizingMask key="autoresizingMask"/>
                                <tableViewCellContentView key="contentView" opaque="NO" clipsSubviews="YES" multipleTouchEnabled="YES" contentMode="center" preservesSuperviewLayoutMargins="YES" insetsLayoutMarginsFromSafeArea="NO" tableViewCell="BIC-Zk-QMD" id="7xj-8Y-ejz">
                                    <rect key="frame" x="0.0" y="0.0" width="374" height="43.5"/>
                                    <autoresizingMask key="autoresizingMask"/>
                                    <subviews>
                                        <label opaque="NO" multipleTouchEnabled="YES" contentMode="left" insetsLayoutMarginsFromSafeArea="NO" text="Title" textAlignment="natural" lineBreakMode="tailTruncation" baselineAdjustment="alignBaselines" adjustsFontForContentSizeCategory="YES" adjustsFontSizeToFit="NO" id="6tf-Xb-7b8">
                                            <rect key="frame" x="20" y="0.0" width="334" height="43.5"/>
                                            <autoresizingMask key="autoresizingMask"/>
                                            <fontDescription key="fontDescription" style="UICTFontTextStyleBody"/>
                                            <nil key="textColor"/>
                                            <nil key="highlightedColor"/>
                                        </label>
                                    </subviews>
                                </tableViewCellContentView>
                            </tableViewCell>
                        </prototypes>
                        <sections/>
                        <connections>
                            <outlet property="dataSource" destination="fO4-og-e41" id="155-KJ-Ps6"/>
                            <outlet property="delegate" destination="fO4-og-e41" id="zBh-hF-yaJ"/>
                        </connections>
                    </tableView>
                    <simulatedNavigationBarMetrics key="simulatedTopBarMetrics" translucent="NO" prompted="NO"/>
                </tableViewController>
                <placeholder placeholderIdentifier="IBFirstResponder" id="ODK-C8-FL4" userLabel="First Responder" customClass="UIResponder" sceneMemberID="firstResponder"/>
            </objects>
            <point key="canvasLocation" x="3743" y="151"/>
        </scene>
        <!--Add Extension Point View Controller-->
        <scene sceneID="e22-Tk-eWN">
            <objects>
                <tableViewController storyboardIdentifier="AddExtensionPointViewController" id="x52-Ls-0dI" customClass="AddExtensionPointViewController" customModule="NetNewsWire" customModuleProvider="target" sceneMemberID="viewController">
                    <tableView key="view" clipsSubviews="YES" contentMode="scaleToFill" alwaysBounceVertical="YES" dataMode="prototypes" style="insetGrouped" separatorStyle="default" rowHeight="-1" estimatedRowHeight="-1" sectionHeaderHeight="18" sectionFooterHeight="18" id="X7z-0u-RKM">
                        <rect key="frame" x="0.0" y="0.0" width="414" height="896"/>
                        <autoresizingMask key="autoresizingMask" widthSizable="YES" heightSizable="YES"/>
                        <prototypes>
                            <tableViewCell clipsSubviews="YES" contentMode="scaleToFill" preservesSuperviewLayoutMargins="YES" selectionStyle="default" indentationWidth="10" reuseIdentifier="SettingsExtensionTableViewCell" rowHeight="55" id="SPQ-gc-wuP" customClass="SettingsComboTableViewCell" customModule="NetNewsWire" customModuleProvider="target">
                                <rect key="frame" x="20" y="55.5" width="374" height="55"/>
                                <autoresizingMask key="autoresizingMask"/>
                                <tableViewCellContentView key="contentView" opaque="NO" clipsSubviews="YES" multipleTouchEnabled="YES" contentMode="center" preservesSuperviewLayoutMargins="YES" insetsLayoutMarginsFromSafeArea="NO" tableViewCell="SPQ-gc-wuP" id="38G-tD-Eks">
                                    <rect key="frame" x="0.0" y="0.0" width="374" height="55"/>
                                    <autoresizingMask key="autoresizingMask"/>
                                    <subviews>
                                        <stackView opaque="NO" contentMode="scaleToFill" spacing="16" translatesAutoresizingMaskIntoConstraints="NO" id="gMc-YX-gQa">
                                            <rect key="frame" x="20" y="11.5" width="165.5" height="32"/>
                                            <subviews>
                                                <imageView clipsSubviews="YES" userInteractionEnabled="NO" contentMode="scaleAspectFit" horizontalHuggingPriority="251" verticalHuggingPriority="251" image="gear" catalog="system" translatesAutoresizingMaskIntoConstraints="NO" id="fQm-sU-5TF">
                                                    <rect key="frame" x="0.0" y="0.0" width="32" height="32.5"/>
                                                    <color key="tintColor" systemColor="labelColor" cocoaTouchSystemColor="darkTextColor"/>
                                                    <constraints>
                                                        <constraint firstAttribute="height" constant="32" id="QJW-VY-n7f"/>
                                                        <constraint firstAttribute="width" constant="32" id="T3S-8F-Clj"/>
                                                    </constraints>
                                                </imageView>
                                                <label opaque="NO" userInteractionEnabled="NO" contentMode="left" horizontalHuggingPriority="251" verticalHuggingPriority="251" text="Extension" textAlignment="natural" lineBreakMode="tailTruncation" baselineAdjustment="alignBaselines" adjustsFontForContentSizeCategory="YES" adjustsFontSizeToFit="NO" translatesAutoresizingMaskIntoConstraints="NO" id="zuQ-ty-Tf1">
                                                    <rect key="frame" x="48" y="0.0" width="117.5" height="32"/>
                                                    <fontDescription key="fontDescription" style="UICTFontTextStyleTitle1"/>
                                                    <nil key="textColor"/>
                                                    <nil key="highlightedColor"/>
                                                </label>
                                            </subviews>
                                        </stackView>
                                    </subviews>
                                    <constraints>
                                        <constraint firstItem="gMc-YX-gQa" firstAttribute="leading" secondItem="38G-tD-Eks" secondAttribute="leading" constant="20" symbolic="YES" id="DAz-fZ-LFa"/>
                                        <constraint firstItem="gMc-YX-gQa" firstAttribute="centerY" secondItem="38G-tD-Eks" secondAttribute="centerY" id="Qpo-pr-TGF"/>
                                    </constraints>
                                </tableViewCellContentView>
                                <connections>
                                    <outlet property="comboImage" destination="fQm-sU-5TF" id="aFs-Li-lHU"/>
                                    <outlet property="comboNameLabel" destination="zuQ-ty-Tf1" id="uty-Eq-1oX"/>
                                </connections>
                            </tableViewCell>
                        </prototypes>
                        <sections/>
                        <connections>
                            <outlet property="dataSource" destination="x52-Ls-0dI" id="vsT-sk-4aY"/>
                            <outlet property="delegate" destination="x52-Ls-0dI" id="4Vo-yb-5Mf"/>
                        </connections>
                    </tableView>
                </tableViewController>
                <placeholder placeholderIdentifier="IBFirstResponder" id="A3X-mp-vlt" userLabel="First Responder" sceneMemberID="firstResponder"/>
            </objects>
            <point key="canvasLocation" x="1691" y="151"/>
        </scene>
        <!--Modal Navigation Controller-->
        <scene sceneID="t9A-uP-4Dk">
            <objects>
                <navigationController storyboardIdentifier="EnableExtensionPointNavigationViewController" id="mA0-Yf-esc" customClass="ModalNavigationController" customModule="NetNewsWire" customModuleProvider="target" sceneMemberID="viewController">
                    <navigationBar key="navigationBar" contentMode="scaleToFill" insetsLayoutMarginsFromSafeArea="NO" id="iXJ-DA-pQC">
                        <rect key="frame" x="0.0" y="44" width="414" height="44"/>
                        <autoresizingMask key="autoresizingMask"/>
                    </navigationBar>
                    <connections>
                        <segue destination="8Eu-UD-eCa" kind="relationship" relationship="rootViewController" id="zE1-0Q-l09"/>
                    </connections>
                </navigationController>
                <placeholder placeholderIdentifier="IBFirstResponder" id="g07-xO-ryv" userLabel="First Responder" sceneMemberID="firstResponder"/>
            </objects>
            <point key="canvasLocation" x="1690" y="815"/>
        </scene>
        <!--Extension-->
        <scene sceneID="sHq-4g-bAA">
            <objects>
                <tableViewController id="8Eu-UD-eCa" customClass="EnableExtensionPointViewController" customModule="NetNewsWire" customModuleProvider="target" sceneMemberID="viewController">
                    <tableView key="view" clipsSubviews="YES" contentMode="scaleToFill" alwaysBounceVertical="YES" dataMode="static" style="insetGrouped" separatorStyle="default" rowHeight="-1" estimatedRowHeight="-1" sectionHeaderHeight="18" sectionFooterHeight="18" id="hqD-G5-jzC">
                        <rect key="frame" x="0.0" y="0.0" width="414" height="896"/>
                        <autoresizingMask key="autoresizingMask" widthSizable="YES" heightSizable="YES"/>
                        <sections>
                            <tableViewSection id="rqj-gU-4He">
                                <cells>
                                    <tableViewCell clipsSubviews="YES" contentMode="scaleToFill" preservesSuperviewLayoutMargins="YES" selectionStyle="none" indentationWidth="10" id="ALK-Z6-aOR" customClass="VibrantTableViewCell" customModule="NetNewsWire" customModuleProvider="target">
                                        <rect key="frame" x="20" y="18" width="374" height="43.5"/>
                                        <autoresizingMask key="autoresizingMask"/>
                                        <tableViewCellContentView key="contentView" opaque="NO" clipsSubviews="YES" multipleTouchEnabled="YES" contentMode="center" preservesSuperviewLayoutMargins="YES" insetsLayoutMarginsFromSafeArea="NO" tableViewCell="ALK-Z6-aOR" id="Rqf-t4-F8q">
                                            <rect key="frame" x="0.0" y="0.0" width="374" height="43.5"/>
                                            <autoresizingMask key="autoresizingMask"/>
                                            <subviews>
                                                <label opaque="NO" userInteractionEnabled="NO" contentMode="left" horizontalHuggingPriority="251" verticalHuggingPriority="251" text="Label" textAlignment="natural" lineBreakMode="tailTruncation" numberOfLines="0" baselineAdjustment="alignBaselines" adjustsFontForContentSizeCategory="YES" adjustsFontSizeToFit="NO" translatesAutoresizingMaskIntoConstraints="NO" id="VCu-Yi-0ts">
                                                    <rect key="frame" x="20" y="11" width="334" height="22"/>
                                                    <fontDescription key="fontDescription" style="UICTFontTextStyleBody"/>
                                                    <nil key="textColor"/>
                                                    <nil key="highlightedColor"/>
                                                </label>
                                            </subviews>
                                            <constraints>
                                                <constraint firstItem="VCu-Yi-0ts" firstAttribute="top" secondItem="Rqf-t4-F8q" secondAttribute="topMargin" id="CiI-mf-hfd"/>
                                                <constraint firstAttribute="bottomMargin" secondItem="VCu-Yi-0ts" secondAttribute="bottom" id="QW3-Ty-Hnz"/>
                                                <constraint firstItem="VCu-Yi-0ts" firstAttribute="leading" secondItem="Rqf-t4-F8q" secondAttribute="leadingMargin" id="R3c-n2-gAq"/>
                                                <constraint firstAttribute="trailingMargin" secondItem="VCu-Yi-0ts" secondAttribute="trailing" id="kS4-Gc-Eaf"/>
                                            </constraints>
                                        </tableViewCellContentView>
                                    </tableViewCell>
                                </cells>
                            </tableViewSection>
                            <tableViewSection id="7Nq-pj-Wqz">
                                <cells>
                                    <tableViewCell clipsSubviews="YES" contentMode="scaleToFill" preservesSuperviewLayoutMargins="YES" selectionStyle="none" indentationWidth="10" id="eZ5-P9-opw" customClass="VibrantTableViewCell" customModule="NetNewsWire" customModuleProvider="target">
                                        <rect key="frame" x="20" y="97.5" width="374" height="43.5"/>
                                        <autoresizingMask key="autoresizingMask"/>
                                        <tableViewCellContentView key="contentView" opaque="NO" clipsSubviews="YES" multipleTouchEnabled="YES" contentMode="center" preservesSuperviewLayoutMargins="YES" insetsLayoutMarginsFromSafeArea="NO" tableViewCell="eZ5-P9-opw" id="RlA-Zq-tRl">
                                            <rect key="frame" x="0.0" y="0.0" width="374" height="43.5"/>
                                            <autoresizingMask key="autoresizingMask"/>
                                            <subviews>
                                                <button opaque="NO" contentMode="scaleToFill" contentHorizontalAlignment="center" contentVerticalAlignment="center" lineBreakMode="middleTruncation" translatesAutoresizingMaskIntoConstraints="NO" id="cY9-Uk-Vlx" customClass="VibrantButton" customModule="NetNewsWire" customModuleProvider="target">
                                                    <rect key="frame" x="0.0" y="0.0" width="374" height="44"/>
                                                    <constraints>
                                                        <constraint firstAttribute="height" constant="44" id="KfT-5A-V6M"/>
                                                    </constraints>
                                                    <fontDescription key="fontDescription" style="UICTFontTextStyleBody"/>
                                                    <state key="normal" title="Enable">
                                                        <color key="titleColor" name="secondaryAccentColor"/>
                                                    </state>
                                                    <connections>
                                                        <action selector="enable:" destination="8Eu-UD-eCa" eventType="touchUpInside" id="ce5-pt-YN7"/>
                                                    </connections>
                                                </button>
                                            </subviews>
                                            <constraints>
                                                <constraint firstAttribute="trailing" secondItem="cY9-Uk-Vlx" secondAttribute="trailing" id="KpS-U0-BBK"/>
                                                <constraint firstItem="cY9-Uk-Vlx" firstAttribute="leading" secondItem="RlA-Zq-tRl" secondAttribute="leading" id="eEr-9i-9OF"/>
                                                <constraint firstItem="cY9-Uk-Vlx" firstAttribute="centerY" secondItem="RlA-Zq-tRl" secondAttribute="centerY" id="gCV-Df-MUK"/>
                                            </constraints>
                                        </tableViewCellContentView>
                                    </tableViewCell>
                                </cells>
                            </tableViewSection>
                        </sections>
                        <connections>
                            <outlet property="dataSource" destination="8Eu-UD-eCa" id="cue-E2-LrE"/>
                            <outlet property="delegate" destination="8Eu-UD-eCa" id="Nai-Ve-JDb"/>
                        </connections>
                    </tableView>
                    <navigationItem key="navigationItem" title="Extension" id="xuT-vz-veD">
                        <barButtonItem key="leftBarButtonItem" systemItem="cancel" id="FjO-N8-twm">
                            <connections>
                                <action selector="cancel:" destination="8Eu-UD-eCa" id="3rh-fd-LDm"/>
                            </connections>
                        </barButtonItem>
                    </navigationItem>
                    <connections>
                        <outlet property="extensionDescription" destination="VCu-Yi-0ts" id="grq-97-i1H"/>
                    </connections>
                </tableViewController>
                <placeholder placeholderIdentifier="IBFirstResponder" id="5G7-cc-L54" userLabel="First Responder" customClass="UIResponder" sceneMemberID="firstResponder"/>
            </objects>
            <point key="canvasLocation" x="1690" y="1512"/>
        </scene>
    </scenes>
    <resources>
        <image name="accountLocal" width="99" height="77"/>
        <image name="gear" catalog="system" width="128" height="119"/>
        <namedColor name="primaryAccentColor">
            <color red="0.031372549019607843" green="0.41568627450980394" blue="0.93333333333333335" alpha="1" colorSpace="custom" customColorSpace="sRGB"/>
        </namedColor>
        <namedColor name="secondaryAccentColor">
            <color red="0.031372549019607843" green="0.41568627450980394" blue="0.93333333333333335" alpha="1" colorSpace="custom" customColorSpace="sRGB"/>
        </namedColor>
    </resources>
</document><|MERGE_RESOLUTION|>--- conflicted
+++ resolved
@@ -543,13 +543,8 @@
         <!--Add Account-->
         <scene sceneID="HbE-f2-Dbd">
             <objects>
-<<<<<<< HEAD
-                <tableViewController storyboardIdentifier="AddAccountViewController" id="b00-4A-bV6" customClass="AddAccountViewController" customModule="NetNewsWire" customModuleProvider="target" sceneMemberID="viewController">
+                <tableViewController storyboardIdentifier="AddAccountViewController" title="Add Account" id="b00-4A-bV6" customClass="AddAccountViewController" customModule="NetNewsWire" customModuleProvider="target" sceneMemberID="viewController">
                     <tableView key="view" clipsSubviews="YES" contentMode="scaleToFill" alwaysBounceVertical="YES" dataMode="prototypes" style="insetGrouped" separatorStyle="default" rowHeight="-1" estimatedRowHeight="-1" sectionHeaderHeight="18" sectionFooterHeight="18" id="nw8-FO-Me5">
-=======
-                <tableViewController storyboardIdentifier="AddAccountViewController" title="Add Account" id="b00-4A-bV6" customClass="AddAccountViewController" customModule="NetNewsWire" customModuleProvider="target" sceneMemberID="viewController">
-                    <tableView key="view" clipsSubviews="YES" contentMode="scaleToFill" alwaysBounceVertical="YES" dataMode="static" style="insetGrouped" separatorStyle="default" rowHeight="-1" estimatedRowHeight="-1" sectionHeaderHeight="18" sectionFooterHeight="18" id="nw8-FO-Me5">
->>>>>>> 704bffc7
                         <rect key="frame" x="0.0" y="0.0" width="414" height="896"/>
                         <autoresizingMask key="autoresizingMask" widthSizable="YES" heightSizable="YES"/>
                         <prototypes>
