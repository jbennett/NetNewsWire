//
//  SettingsAddAccountView.swift
//  NetNewsWire-iOS
//
//  Created by Maurice Parker on 6/11/19.
//  Copyright © 2019 Ranchero Software. All rights reserved.
//

import SwiftUI
import Account

struct SettingsAddAccountView : View {
    var body: some View {
		List {
<<<<<<< HEAD
			PresentationButton(SettingsAccountLabelView(accountImage: "accountLocal", accountLabel: Account.defaultLocalAccountName),
							   destination: SettingsLocalAccountView(name: "")).padding(.all, 4)
			PresentationButton(SettingsAccountLabelView(accountImage: "accountFeedbin", accountLabel: "Feedbin"),
							   destination: SettingsFeedbinAccountView(viewModel: SettingsFeedbinAccountView.ViewModel())).padding(.all, 4)
			PresentationButton(SettingsAccountLabelView(accountImage: "accountLocal", accountLabel: "Google Reader Compatible"),
							   destination: SettingsGoogleReaderCompatibleAccountView(viewModel: SettingsGoogleReaderCompatibleAccountView.ViewModel())).padding(.all, 4)

=======
			PresentationButton(destination: SettingsLocalAccountView(name: "")) {
				SettingsAccountLabelView(accountImage: "accountLocal", accountLabel: Account.defaultLocalAccountName)
			}
			.padding(4)
			PresentationButton(destination: SettingsFeedbinAccountView(viewModel: SettingsFeedbinAccountView.ViewModel())) {
				SettingsAccountLabelView(accountImage: "accountFeedbin", accountLabel: "Feedbin")
			}
			.padding(4)
>>>>>>> 76c09f5e
		}
		.listStyle(.grouped)
		.navigationBarTitle(Text("Add Account"), displayMode: .inline)
	}
}

#if DEBUG
struct AddAccountView_Previews : PreviewProvider {
    static var previews: some View {
        SettingsAddAccountView()
    }
}
#endif<|MERGE_RESOLUTION|>--- conflicted
+++ resolved
@@ -12,15 +12,6 @@
 struct SettingsAddAccountView : View {
     var body: some View {
 		List {
-<<<<<<< HEAD
-			PresentationButton(SettingsAccountLabelView(accountImage: "accountLocal", accountLabel: Account.defaultLocalAccountName),
-							   destination: SettingsLocalAccountView(name: "")).padding(.all, 4)
-			PresentationButton(SettingsAccountLabelView(accountImage: "accountFeedbin", accountLabel: "Feedbin"),
-							   destination: SettingsFeedbinAccountView(viewModel: SettingsFeedbinAccountView.ViewModel())).padding(.all, 4)
-			PresentationButton(SettingsAccountLabelView(accountImage: "accountLocal", accountLabel: "Google Reader Compatible"),
-							   destination: SettingsGoogleReaderCompatibleAccountView(viewModel: SettingsGoogleReaderCompatibleAccountView.ViewModel())).padding(.all, 4)
-
-=======
 			PresentationButton(destination: SettingsLocalAccountView(name: "")) {
 				SettingsAccountLabelView(accountImage: "accountLocal", accountLabel: Account.defaultLocalAccountName)
 			}
@@ -29,7 +20,6 @@
 				SettingsAccountLabelView(accountImage: "accountFeedbin", accountLabel: "Feedbin")
 			}
 			.padding(4)
->>>>>>> 76c09f5e
 		}
 		.listStyle(.grouped)
 		.navigationBarTitle(Text("Add Account"), displayMode: .inline)
