--- conflicted
+++ resolved
@@ -616,17 +616,12 @@
 		}
 
 		tableView.selectRow(at: nil, animated: false, scrollPosition: .top)
-<<<<<<< HEAD
-		let dataSourceSnapshot = dataSource.snapshot()
-		if resetScroll && dataSourceSnapshot.indexOfSection(0) != nil && dataSourceSnapshot.itemIdentifiers(inSection: 0).count > 0 {
-			tableView.scrollToRow(at: IndexPath(row: 0, section: 0), at: .top, animated: false)
-=======
+
 		if resetScroll {
 			let snapshot = dataSource.snapshot()
 			if snapshot.sectionIdentifiers.count > 0 && snapshot.itemIdentifiers(inSection: 0).count > 0 {
 				tableView.scrollToRow(at: IndexPath(row: 0, section: 0), at: .top, animated: false)
 			}
->>>>>>> d1b8ac06
 		}
 		
 		updateToolbar()
