//
//  AppAssets.swift
//  NetNewsWire
//
//  Created by Maurice Parker on 4/8/19.
//  Copyright © 2019 Ranchero Software. All rights reserved.
//
import UIKit
import RSCore
import Account

struct AppAssets {
	
	static var accountBazQuxImage: UIImage = {
		return UIImage(named: "accountBazQux")!
	}()

	static var accountCloudKitImage: UIImage = {
		return UIImage(named: "accountCloudKit")!
	}()

	static var accountFeedbinImage: UIImage = {
		return UIImage(named: "accountFeedbin")!
	}()

	static var accountFeedlyImage: UIImage = {
		return UIImage(named: "accountFeedly")!
	}()
	
	static var accountFeedWranglerImage: UIImage = {
		return UIImage(named: "accountFeedWrangler")!
	}()

	static var accountFreshRSSImage: UIImage = {
		return UIImage(named: "accountFreshRSS")!
	}()

	static var accountInoreaderImage: UIImage = {
		return UIImage(named: "accountInoreader")!
	}()

	static var accountLocalPadImage: UIImage = {
		return UIImage(named: "accountLocalPad")!
	}()

	static var accountLocalPhoneImage: UIImage = {
		return UIImage(named: "accountLocalPhone")!
	}()

	static var accountNewsBlurImage: UIImage = {
		return UIImage(named: "accountNewsBlur")!
	}()

	static var accountTheOldReaderImage: UIImage = {
		return UIImage(named: "accountTheOldReader")!
	}()

	static var articleExtractorError: UIImage = {
		return UIImage(named: "articleExtractorError")!
	}()

	static var articleExtractorOff: UIImage = {
		return UIImage(named: "articleExtractorOff")!
	}()

	static var articleExtractorOffSF: UIImage = {
		return UIImage(systemName: "doc.plaintext")!
	}()

	static var articleExtractorOffTinted: UIImage = {
		let image = UIImage(named: "articleExtractorOff")!
		return image.tinted(color: AppAssets.primaryAccentColor)!
	}()

	static var articleExtractorOn: UIImage = {
		return UIImage(named: "articleExtractorOn")!
	}()

	static var articleExtractorOnSF: UIImage = {
		return UIImage(named: "articleExtractorOnSF")!
	}()

	static var articleExtractorOnTinted: UIImage = {
		let image = UIImage(named: "articleExtractorOn")!
		return image.tinted(color: AppAssets.primaryAccentColor)!
	}()

	static var iconBackgroundColor: UIColor = {
		return UIColor(named: "iconBackgroundColor")!
	}()

	static var circleClosedImage: UIImage = {
		return UIImage(systemName: "largecircle.fill.circle")!
	}()
	
	static var circleOpenImage: UIImage = {
		return UIImage(systemName: "circle")!
	}()
	
	static var disclosureImage: UIImage = {
		return UIImage(named: "disclosure")!
	}()
	
	static var copyImage: UIImage = {
		return UIImage(systemName: "doc.on.doc")!
	}()
	
	static var deactivateImage: UIImage = {
		UIImage(systemName: "minus.circle")!
	}()
	
	static var editImage: UIImage = {
		UIImage(systemName: "square.and.pencil")!
	}()
	
	static var extensionPointReddit: RSImage = {
		return RSImage(named: "extensionPointReddit")!
	}()

	static var extensionPointTwitter: UIImage = {
		return UIImage(named: "extensionPointTwitter")!
	}()

	static var faviconTemplateImage: RSImage = {
		return RSImage(named: "faviconTemplateImage")!
	}()
	
	static var filterInactiveImage: UIImage = {
		UIImage(systemName: "line.horizontal.3.decrease.circle")!
	}()
	
	static var filterActiveImage: UIImage = {
		UIImage(systemName: "line.horizontal.3.decrease.circle.fill")!
	}()
	
	static var fullScreenBackgroundColor: UIColor = {
		return UIColor(named: "fullScreenBackgroundColor")!
	}()

	static var infoImage: UIImage = {
		UIImage(systemName: "info.circle")!
	}()
	
	static var markAllAsReadImage: UIImage = {
		return UIImage(named: "markAllAsRead")!
	}()
	
	static var markBelowAsReadImage: UIImage = {
		return UIImage(systemName: "arrowtriangle.down.circle")!
	}()
	
	static var markAboveAsReadImage: UIImage = {
		return UIImage(systemName: "arrowtriangle.up.circle")!
	}()
	
	static var masterFolderImage: IconImage = {
		return IconImage(UIImage(systemName: "folder.fill")!, isSymbol: true)
	}()
	
	static var moreImage: UIImage = {
		return UIImage(systemName: "ellipsis.circle")!
	}()
	
	static var nextArticleImage: UIImage = {
		return UIImage(systemName: "chevron.down")!
	}()
	
	static var nextUnreadArticleImage: UIImage = {
		return UIImage(systemName: "chevron.down.circle")!
	}()
	
	static var prevArticleImage: UIImage = {
		return UIImage(systemName: "chevron.up")!
	}()
	
	static var openInSidebarImage: UIImage = {
		return UIImage(systemName: "arrow.turn.down.left")!
	}()
	
	static var primaryAccentColor: UIColor = {
		return UIColor(named: "primaryAccentColor")!
	}()
	
	static var safariImage: UIImage = {
		return UIImage(systemName: "safari")!
	}()
	
	static var searchFeedImage: IconImage = {
		return IconImage(UIImage(systemName: "magnifyingglass")!, isSymbol: true)
	}()
	
	static var secondaryAccentColor: UIColor = {
		return UIColor(named: "secondaryAccentColor")!
	}()
	
	static var sectionHeaderColor: UIColor = {
		return UIColor(named: "sectionHeaderColor")!
	}()
	
	static var shareImage: UIImage = {
		return UIImage(systemName: "square.and.arrow.up")!
	}()
	
	static var smartFeedImage: UIImage = {
		return UIImage(systemName: "gear")!
	}()
	
	static var starColor: UIColor = {
		return UIColor(named: "starColor")!
	}()
	
	static var starClosedImage: UIImage = {
		return UIImage(systemName: "star.fill")!
	}()
	
	static var starOpenImage: UIImage = {
		return UIImage(systemName: "star")!
	}()
	
	static var starredFeedImage: IconImage = {
<<<<<<< HEAD
		let image = UIImage(systemName: "star.fill")!
		return IconImage(image, isSymbol: true, preferredColor: AppAssets.starColor.cgColor)
=======
		return IconImage(UIImage(systemName: "star.fill")!, isSymbol: true)
>>>>>>> 9621021b
	}()

	static var tickMarkColor: UIColor = {
		return UIColor(named: "tickMarkColor")!
	}()
	
	static var timelineStarImage: UIImage = {
		let image = UIImage(systemName: "star.fill")!
		return image.withTintColor(AppAssets.starColor, renderingMode: .alwaysOriginal)
	}()
	
	static var todayFeedImage: IconImage = {
<<<<<<< HEAD
		let image = UIImage(systemName: "sun.max.fill")!
		return IconImage(image, isSymbol: true, preferredColor: UIColor.systemOrange.cgColor)
=======
		return IconImage(UIImage(systemName: "sun.max.fill")!, isSymbol: true)
>>>>>>> 9621021b
	}()

	static var trashImage: UIImage = {
		return UIImage(systemName: "trash")!
	}()
	
	static var unreadFeedImage: IconImage = {
<<<<<<< HEAD
		let image = UIImage(systemName: "largecircle.fill.circle")!
		return IconImage(image, isSymbol: true, preferredColor: AppAssets.secondaryAccentColor.cgColor)
=======
		return IconImage(UIImage(systemName: "largecircle.fill.circle")!, isSymbol: true)
>>>>>>> 9621021b
	}()
	
	static var vibrantTextColor: UIColor = {
		return UIColor(named: "vibrantTextColor")!
	}()

	static var controlBackgroundColor: UIColor = {
		return UIColor(named: "controlBackgroundColor")!
	}()

	static func image(for accountType: AccountType) -> UIImage? {
		switch accountType {
		case .onMyMac:
			if UIDevice.current.userInterfaceIdiom == .pad {
				return AppAssets.accountLocalPadImage
			} else {
				return AppAssets.accountLocalPhoneImage
			}
		case .cloudKit:
			return AppAssets.accountCloudKitImage
		case .feedbin:
			return AppAssets.accountFeedbinImage
		case .feedly:
			return AppAssets.accountFeedlyImage
		case .feedWrangler:
			return AppAssets.accountFeedWranglerImage
		case .freshRSS:
			return AppAssets.accountFreshRSSImage
		case .newsBlur:
			return AppAssets.accountNewsBlurImage
		case .inoreader:
			return AppAssets.accountInoreaderImage
		case .bazQux:
			return AppAssets.accountBazQuxImage
		case .theOldReader:
			return AppAssets.accountTheOldReaderImage
		}
	}
	
}<|MERGE_RESOLUTION|>--- conflicted
+++ resolved
@@ -218,12 +218,8 @@
 	}()
 	
 	static var starredFeedImage: IconImage = {
-<<<<<<< HEAD
 		let image = UIImage(systemName: "star.fill")!
 		return IconImage(image, isSymbol: true, preferredColor: AppAssets.starColor.cgColor)
-=======
-		return IconImage(UIImage(systemName: "star.fill")!, isSymbol: true)
->>>>>>> 9621021b
 	}()
 
 	static var tickMarkColor: UIColor = {
@@ -236,12 +232,8 @@
 	}()
 	
 	static var todayFeedImage: IconImage = {
-<<<<<<< HEAD
 		let image = UIImage(systemName: "sun.max.fill")!
 		return IconImage(image, isSymbol: true, preferredColor: UIColor.systemOrange.cgColor)
-=======
-		return IconImage(UIImage(systemName: "sun.max.fill")!, isSymbol: true)
->>>>>>> 9621021b
 	}()
 
 	static var trashImage: UIImage = {
@@ -249,12 +241,8 @@
 	}()
 	
 	static var unreadFeedImage: IconImage = {
-<<<<<<< HEAD
 		let image = UIImage(systemName: "largecircle.fill.circle")!
 		return IconImage(image, isSymbol: true, preferredColor: AppAssets.secondaryAccentColor.cgColor)
-=======
-		return IconImage(UIImage(systemName: "largecircle.fill.circle")!, isSymbol: true)
->>>>>>> 9621021b
 	}()
 	
 	static var vibrantTextColor: UIColor = {
