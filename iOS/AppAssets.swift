--- conflicted
+++ resolved
@@ -14,35 +14,26 @@
 		return UIColor(named: "avatarBackgroundColor")!
 	}()
 
-<<<<<<< HEAD
-	static var avatarLightBackgroundColor: UIColor {
-		return UIColor(named: "avatarLightBackgroundColor")!
-	}
-	
-	static var circleClosedImage: UIImage = {
-		return UIImage(systemName: "circle.fill")!
-=======
 	static var circleClosedImage: RSImage = {
 		return RSImage(named: "circleClosedImage")!
->>>>>>> 2ee72125
 	}()
 	
-	static var circleOpenImage: UIImage = {
-		return UIImage(systemName: "circle")!
+	static var circleOpenImage: RSImage = {
+		return RSImage(named: "circleOpenImage")!
 	}()
 	
 	static var chevronDisclosureColor: UIColor = {
 		return UIColor(named: "chevronDisclosureColor")!
 	}()
 	
-	static var chevronDownImage: UIImage = {
-		let image = UIImage(systemName: "chevron.down")!
-		return image.withTintColor(AppAssets.chevronDisclosureColor, renderingMode: .alwaysOriginal)
+	static var chevronDownImage: RSImage = {
+		let image = RSImage(named: "chevronDownImage")!
+		return image.maskWithColor(color: AppAssets.chevronDisclosureColor.cgColor)!
 	}()
 	
-	static var chevronRightImage: UIImage = {
-		let image = UIImage(systemName: "chevron.right")!
-		return image.withTintColor(AppAssets.chevronDisclosureColor, renderingMode: .alwaysOriginal)
+	static var chevronRightImage: RSImage = {
+		let image = RSImage(named: "chevronRightImage")!
+		return image.maskWithColor(color: AppAssets.chevronDisclosureColor.cgColor)!
 	}()
 	
 	static var faviconTemplateImage: RSImage = {
@@ -57,9 +48,9 @@
 		return UIColor(named: "masterFolderColor")!
 	}()
 
-	static var masterFolderImage: UIImage = {
-		let image = UIImage(systemName: "folder.fill")!
-		return image.withTintColor(AppAssets.masterFolderColor, renderingMode: .alwaysOriginal)
+	static var masterFolderImage: RSImage = {
+		let image = RSImage(systemName: "folder.fill")!
+		return image.maskWithColor(color: AppAssets.masterFolderColor.cgColor)!
 	}()
 	
 	static var netNewsWireBlueColor: UIColor = {
@@ -70,26 +61,26 @@
 		return UIColor(named: "smartFeedColor")!
 	}()
 	
-	static var smartFeedImage: UIImage = {
-		let image = UIImage(systemName: "gear")!
-		return image.withTintColor(AppAssets.smartFeedColor, renderingMode: .alwaysOriginal)
+	static var smartFeedImage: RSImage = {
+		let image = RSImage(named: "smartFeedImage")!
+		return image.maskWithColor(color: AppAssets.smartFeedColor.cgColor)!
 	}()
 	
 	static var starColor: UIColor = {
 		return UIColor(named: "starColor")!
 	}()
 	
-	static var starClosedImage: UIImage = {
-		return UIImage(systemName: "star.fill")!
+	static var starClosedImage: RSImage = {
+		return RSImage(named: "starClosedImage")!
 	}()
 	
-	static var starOpenImage: UIImage = {
-		return UIImage(systemName: "star")!
+	static var starOpenImage: RSImage = {
+		return RSImage(named: "starOpenImage")!
 	}()
 	
-	static var timelineStarImage: UIImage = {
-		let image = UIImage(systemName: "star.fill")!
-		return image.withTintColor(AppAssets.starColor, renderingMode: .alwaysOriginal)
+	static var timelineStarImage: RSImage = {
+		let image = RSImage(named: "starClosedImage")!
+		return image.maskWithColor(color: AppAssets.starColor.cgColor)!
 	}()
 
 	static var timelineUnreadCircleColor: UIColor = {
