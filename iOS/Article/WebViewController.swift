--- conflicted
+++ resolved
@@ -431,6 +431,15 @@
 	
 }
 
+// MARK: MFMailComposeViewControllerDelegate
+extension WebViewController: MFMailComposeViewControllerDelegate {
+	
+	func mailComposeController(_ controller: MFMailComposeViewController, didFinishWith result: MFMailComposeResult, error: Error?) {
+		self.dismiss(animated: true, completion: nil)
+	}
+	
+}
+
 // MARK: JSON
 
 private struct ImageClickMessage: Codable {
@@ -712,7 +721,6 @@
 	
 }
 
-<<<<<<< HEAD
 // MARK: Find in Article
 
 private struct FindInArticleOptions: Codable {
@@ -720,7 +728,6 @@
 	var caseSensitive = false
 	var regex = false
 }
-
 
 internal struct FindInArticleState: Codable {
 	struct WebViewClientRect: Codable {
@@ -773,11 +780,6 @@
 	
 	func selectPreviousSearchResult() {
 		webView?.evaluateJavaScript("selectPreviousResult()")
-=======
-// MARK: MFMailComposeViewControllerDelegate
-extension WebViewController: MFMailComposeViewControllerDelegate {
-	func mailComposeController(_ controller: MFMailComposeViewController, didFinishWith result: MFMailComposeResult, error: Error?) {
-		self.dismiss(animated: true, completion: nil)
->>>>>>> 4b1c40f2
-	}
+	}
+	
 }