//
//  Account.swift
//  NetNewsWire
//
//  Created by Brent Simmons on 7/1/17.
//  Copyright © 2017 Ranchero Software, LLC. All rights reserved.
//

#if os(iOS)
import UIKit
#endif

import Foundation
import RSCore
import Articles
import RSParser
import ArticlesDatabase
import RSWeb
import os.log

// Main thread only.

public extension Notification.Name {
	static let UserDidAddAccount = Notification.Name("UserDidAddAccount")
	static let UserDidDeleteAccount = Notification.Name("UserDidDeleteAccount")
	static let AccountRefreshDidBegin = Notification.Name(rawValue: "AccountRefreshDidBegin")
	static let AccountRefreshDidFinish = Notification.Name(rawValue: "AccountRefreshDidFinish")
	static let AccountRefreshProgressDidChange = Notification.Name(rawValue: "AccountRefreshProgressDidChange")
	static let AccountDidDownloadArticles = Notification.Name(rawValue: "AccountDidDownloadArticles")
	static let AccountStateDidChange = Notification.Name(rawValue: "AccountStateDidChange")
	static let StatusesDidChange = Notification.Name(rawValue: "StatusesDidChange")
	static let WebFeedMetadataDidChange = Notification.Name(rawValue: "WebFeedMetadataDidChange")
}

public enum AccountType: Int {
	// Raw values should not change since they’re stored on disk.
	case onMyMac = 1
	case feedly = 16
	case feedbin = 17
	case feedWrangler = 18
	case newsBlur = 19
	case freshRSS = 20
	// TODO: more
}

public enum FetchType {
	case starred
	case unread
	case today
	case unreadForFolder(Folder)
	case webFeed(WebFeed)
	case articleIDs(Set<String>)
	case search(String)
	case searchWithArticleIDs(String, Set<String>)
}

public final class Account: DisplayNameProvider, UnreadCountProvider, Container, Hashable {

    public struct UserInfoKey {
		public static let account = "account" // UserDidAddAccount, UserDidDeleteAccount
		public static let newArticles = "newArticles" // AccountDidDownloadArticles
		public static let updatedArticles = "updatedArticles" // AccountDidDownloadArticles
		public static let statuses = "statuses" // StatusesDidChange
		public static let articles = "articles" // StatusesDidChange
		public static let webFeeds = "webFeeds" // AccountDidDownloadArticles, StatusesDidChange
	}

	public static let defaultLocalAccountName: String = {
		let defaultName: String
		#if os(macOS)
		defaultName = NSLocalizedString("On My Mac", comment: "Account name")
		#else
		if UIDevice.current.userInterfaceIdiom == .pad {
			defaultName = NSLocalizedString("On My iPad", comment: "Account name")
		} else {
			defaultName = NSLocalizedString("On My iPhone", comment: "Account name")
		}
		#endif
		
		return defaultName
	}()
	
	var log = OSLog(subsystem: Bundle.main.bundleIdentifier!, category: "account")

	public var isDeleted = false
	
	public var account: Account? {
		return self
	}
	public let accountID: String
	public let type: AccountType
	public var nameForDisplay: String {
		guard let name = name, !name.isEmpty else {
			return defaultName
		}
		return name
	}

	public var name: String? {
		get {
			return metadata.name
		}
		set {
			let currentNameForDisplay = nameForDisplay
			if newValue != metadata.name {
				metadata.name = newValue
				if currentNameForDisplay != nameForDisplay {
					postDisplayNameDidChangeNotification()
				}
			}
		}
	}
	public let defaultName: String
	
	public var isActive: Bool {
		get {
			return metadata.isActive
		}
		set {
			if newValue != metadata.isActive {
				metadata.isActive = newValue
				var userInfo = [AnyHashable: Any]()
				userInfo[UserInfoKey.account] = self
				NotificationCenter.default.post(name: .AccountStateDidChange, object: self, userInfo: userInfo)
			}
		}
	}

	public var topLevelWebFeeds = Set<WebFeed>()
	public var folders: Set<Folder>? = Set<Folder>()
	
	public var sortedFolders: [Folder]? {
		if let folders = folders {
			return Array(folders).sorted(by: { $0.nameForDisplay < $1.nameForDisplay })
		}
		return nil
	}
	
	private var webFeedDictionaryNeedsUpdate = true
	private var _idToWebFeedDictionary = [String: WebFeed]()
	var idToWebFeedDictionary: [String: WebFeed] {
		if webFeedDictionaryNeedsUpdate {
			rebuildWebFeedDictionaries()
		}
		return _idToWebFeedDictionary
	}

	var username: String? {
		get {
			return metadata.username
		}
		set {
			if newValue != metadata.username {
				metadata.username = newValue
			}
		}
	}
	
	public var endpointURL: URL? {
		get {
			return metadata.endpointURL
		}
		set {
			if newValue != metadata.endpointURL {
				metadata.endpointURL = newValue
			}
		}
	}
	
	private var fetchingAllUnreadCounts = false
	var isUnreadCountsInitialized = false

	let dataFolder: String
	let database: ArticlesDatabase
	var delegate: AccountDelegate
	static let saveQueue = CoalescingQueue(name: "Account Save Queue", interval: 1.0)

	private var unreadCounts = [String: Int]() // [feedID: Int]

	private var _flattenedWebFeeds = Set<WebFeed>()
	private var flattenedWebFeedsNeedUpdate = true

	private lazy var opmlFile = OPMLFile(filename: (dataFolder as NSString).appendingPathComponent("Subscriptions.opml"), account: self)
	private lazy var metadataFile = AccountMetadataFile(filename: (dataFolder as NSString).appendingPathComponent("Settings.plist"), account: self)
	var metadata = AccountMetadata() {
		didSet {
			delegate.accountMetadata = metadata
		}
	}

	private lazy var webFeedMetadataFile = WebFeedMetadataFile(filename: (dataFolder as NSString).appendingPathComponent("FeedMetadata.plist"), account: self)
	typealias WebFeedMetadataDictionary = [String: WebFeedMetadata]
	var webFeedMetadata = WebFeedMetadataDictionary()

	var startingUp = true

    public var unreadCount = 0 {
        didSet {
            if unreadCount != oldValue {
                postUnreadCountDidChangeNotification()
            }
        }
    }
    
	public var behaviors: AccountBehaviors {
		return delegate.behaviors
	}
	
	var refreshInProgress = false {
		didSet {
			if refreshInProgress != oldValue {
				if refreshInProgress {
					NotificationCenter.default.post(name: .AccountRefreshDidBegin, object: self)
				}
				else {
					NotificationCenter.default.post(name: .AccountRefreshDidFinish, object: self)
					opmlFile.markAsDirty()
				}
			}
		}
	}

	var refreshProgress: DownloadProgress {
		return delegate.refreshProgress
	}
	
	init?(dataFolder: String, type: AccountType, accountID: String, transport: Transport? = nil) {
		switch type {
		case .onMyMac:
			self.delegate = LocalAccountDelegate()
		case .feedbin:
			self.delegate = FeedbinAccountDelegate(dataFolder: dataFolder, transport: transport)
		case .freshRSS:
			self.delegate = ReaderAPIAccountDelegate(dataFolder: dataFolder, transport: transport)
		case .feedly:
<<<<<<< HEAD
			self.delegate = FeedlyAccountDelegate(dataFolder: dataFolder, transport: transport)
		case .feedWrangler:
			self.delegate = FeedWranglerAccountDelegate(dataFolder: dataFolder, transport: transport)
=======
			self.delegate = FeedlyAccountDelegate(dataFolder: dataFolder, transport: transport, api: FeedlyAccountDelegate.environment)
>>>>>>> 6d407a0f
		default:
			return nil
		}

		self.accountID = accountID
		self.type = type
		self.dataFolder = dataFolder

		let databaseFilePath = (dataFolder as NSString).appendingPathComponent("DB.sqlite3")
		self.database = ArticlesDatabase(databaseFilePath: databaseFilePath, accountID: accountID)

		switch type {
		case .onMyMac:
			defaultName = Account.defaultLocalAccountName
		case .feedly:
			defaultName = "Feedly"
		case .feedbin:
			defaultName = "Feedbin"
		case .feedWrangler:
			defaultName = "FeedWrangler"
		case .newsBlur:
			defaultName = "NewsBlur"
		case .freshRSS:
			defaultName = "FreshRSS"
		}

		NotificationCenter.default.addObserver(self, selector: #selector(downloadProgressDidChange(_:)), name: .DownloadProgressDidChange, object: nil)
		NotificationCenter.default.addObserver(self, selector: #selector(unreadCountDidChange(_:)), name: .UnreadCountDidChange, object: nil)
        NotificationCenter.default.addObserver(self, selector: #selector(batchUpdateDidPerform(_:)), name: .BatchUpdateDidPerform, object: nil)
		NotificationCenter.default.addObserver(self, selector: #selector(displayNameDidChange(_:)), name: .DisplayNameDidChange, object: nil)
		NotificationCenter.default.addObserver(self, selector: #selector(childrenDidChange(_:)), name: .ChildrenDidChange, object: nil)

		metadataFile.load()
		webFeedMetadataFile.load()
		opmlFile.load()

		DispatchQueue.main.async {
			self.database.cleanupDatabaseAtStartup(subscribedToWebFeedIDs: self.flattenedWebFeeds().webFeedIDs())
			self.fetchAllUnreadCounts()
		}

		self.delegate.accountDidInitialize(self)
		startingUp = false
	}
	
	// MARK: - API
	
	public func storeCredentials(_ credentials: Credentials) throws {
		username = credentials.username
		guard let server = delegate.server else {
			assertionFailure()
			return
		}
		try CredentialsManager.storeCredentials(credentials, server: server)
		delegate.credentials = credentials
	}
	
	public func retrieveCredentials(type: CredentialsType) throws -> Credentials? {
		guard let username = self.username, let server = delegate.server else {
			return nil
		}
		return try CredentialsManager.retrieveCredentials(type: type, server: server, username: username)
	}
	
	public func removeCredentials(type: CredentialsType) throws {
		guard let username = self.username, let server = delegate.server else {
			return
		}
		try CredentialsManager.removeCredentials(type: type, server: server, username: username)
	}
	
	public static func validateCredentials(transport: Transport = URLSession.webserviceTransport(), type: AccountType, credentials: Credentials, endpoint: URL? = nil, completion: @escaping (Result<Credentials?, Error>) -> Void) {
		switch type {
		case .feedbin:
			FeedbinAccountDelegate.validateCredentials(transport: transport, credentials: credentials, completion: completion)
		case .freshRSS:
			ReaderAPIAccountDelegate.validateCredentials(transport: transport, credentials: credentials, endpoint: endpoint, completion: completion)
		case .feedWrangler:
			FeedWranglerAccountDelegate.validateCredentials(transport: transport, credentials: credentials, completion: completion)
		default:
			break
		}
	}
	
	internal static func oauthAuthorizationClient(for type: AccountType) -> OAuthAuthorizationClient {
		switch type {
		case .feedly:
			return FeedlyAccountDelegate.environment.oauthAuthorizationClient
		default:
			fatalError("\(type) is not a client for OAuth authorization code granting.")
		}
	}
		
	public static func oauthAuthorizationCodeGrantRequest(for type: AccountType) -> URLRequest {
		let grantingType: OAuthAuthorizationGranting.Type
		switch type {
		case .feedly:
			grantingType = FeedlyAccountDelegate.self
		default:
			fatalError("\(type) does not support OAuth authorization code granting.")
		}
		
		return grantingType.oauthAuthorizationCodeGrantRequest()
	}
	
	public static func requestOAuthAccessToken(with response: OAuthAuthorizationResponse,
											   client: OAuthAuthorizationClient,
											   accountType: AccountType,
											   transport: Transport = URLSession.webserviceTransport(),
											   completionHandler: @escaping (Result<OAuthAuthorizationGrant, Error>) -> ()) {
		let grantingType: OAuthAuthorizationGranting.Type
		
		switch accountType {
		case .feedly:
			grantingType = FeedlyAccountDelegate.self
		default:
			fatalError("\(accountType) does not support OAuth authorization code granting.")
		}
		
		grantingType.requestOAuthAccessToken(with: response, transport: transport, completionHandler: completionHandler)
	}

	public func refreshAll(completion: @escaping (Result<Void, Error>) -> Void) {
		self.delegate.refreshAll(for: self, completion: completion)
	}

	public func syncArticleStatus(completion: ((Result<Void, Error>) -> Void)? = nil) {
		delegate.sendArticleStatus(for: self) { [unowned self] result in
			switch result {
			case .success:
				self.delegate.refreshArticleStatus(for: self) { result in
					switch result {
					case .success:
						completion?(.success(()))
					case .failure(let error):
						completion?(.failure(error))
					}
				}
			case .failure(let error):
				completion?(.failure(error))
			}
		}
	}
	
	public func importOPML(_ opmlFile: URL, completion: @escaping (Result<Void, Error>) -> Void) {
		guard !delegate.isOPMLImportInProgress else {
			completion(.failure(AccountError.opmlImportInProgress))
			return
		}
		
		delegate.importOPML(for: self, opmlFile: opmlFile) { [weak self] result in
			switch result {
			case .success:
				guard let self = self else { return }
				// Reset the last fetch date to get the article history for the added feeds.
				self.metadata.lastArticleFetch = nil
				self.delegate.refreshAll(for: self, completion: completion)
			case .failure(let error):
				completion(.failure(error))
			}
		}
		
	}
	
	public func suspend() {
		delegate.cancelAll(for: self)
		save()
	}
	
	public func save() {
		metadataFile.save()
		webFeedMetadataFile.save()
		opmlFile.save()
	}
	
	public func prepareForDeletion() {
		delegate.accountWillBeDeleted(self)
	}
	
	func loadOPMLItems(_ items: [RSOPMLItem], parentFolder: Folder?) {
		var feedsToAdd = Set<WebFeed>()

		items.forEach { (item) in

			if let feedSpecifier = item.feedSpecifier {
				let feed = newWebFeed(with: feedSpecifier)
				feedsToAdd.insert(feed)
				return
			}

			guard let folderName = item.titleFromAttributes else {
				// Folder doesn’t have a name, so it won’t be created, and its items will go one level up.
				if let itemChildren = item.children {
					loadOPMLItems(itemChildren, parentFolder: parentFolder)
				}
				return
			}

			if let folder = ensureFolder(with: folderName) {
				folder.externalID = item.attributes?["nnw_externalID"] as? String
				if let itemChildren = item.children {
					loadOPMLItems(itemChildren, parentFolder: folder)
				}
			}
		}

		if let parentFolder = parentFolder {
			for feed in feedsToAdd {
				parentFolder.addWebFeed(feed)
			}
		} else {
			for feed in feedsToAdd {
				addWebFeed(feed)
			}
		}
		
	}
	
	public func resetWebFeedMetadataAndUnreadCounts() {
		for feed in flattenedWebFeeds() {
			feed.metadata = webFeedMetadata(feedURL: feed.url, webFeedID: feed.webFeedID)
		}
		fetchAllUnreadCounts()
		NotificationCenter.default.post(name: .WebFeedMetadataDidChange, object: self, userInfo: nil)
	}
	
	public func markArticles(_ articles: Set<Article>, statusKey: ArticleStatus.Key, flag: Bool) -> Set<Article>? {
		return delegate.markArticles(for: self, articles: articles, statusKey: statusKey, flag: flag)
	}

	@discardableResult
	func ensureFolder(with name: String) -> Folder? {
		// TODO: support subfolders, maybe, some day

		if name.isEmpty {
			return nil
		}

		if let folder = existingFolder(with: name) {
			return folder
		}

		let folder = Folder(account: self, name: name)
		folders!.insert(folder)
		structureDidChange()

		postChildrenDidChangeNotification()
		return folder
	}

	public func ensureFolder(withFolderNames folderNames: [String]) -> Folder? {
		// TODO: support subfolders, maybe, some day.
		// Since we don’t, just take the last name and make sure there’s a Folder.

		guard let folderName = folderNames.last else {
			return nil
		}
		return ensureFolder(with: folderName)
	}

	public func findFolder(withDisplayName displayName: String) -> Folder? {
		return folders?.first(where: { $0.nameForDisplay == displayName })
	}
	
	func newWebFeed(with opmlFeedSpecifier: RSOPMLFeedSpecifier) -> WebFeed {
		let feedURL = opmlFeedSpecifier.feedURL
		let metadata = webFeedMetadata(feedURL: feedURL, webFeedID: feedURL)
		let feed = WebFeed(account: self, url: opmlFeedSpecifier.feedURL, metadata: metadata)
		if let feedTitle = opmlFeedSpecifier.title {
			if feed.name == nil {
				feed.name = feedTitle
			}
		}
		return feed
	}

	public func addWebFeed(_ feed: WebFeed, to container: Container, completion: @escaping (Result<Void, Error>) -> Void) {
		delegate.addWebFeed(for: self, with: feed, to: container, completion: completion)
	}

	public func createWebFeed(url: String, name: String?, container: Container, completion: @escaping (Result<WebFeed, Error>) -> Void) {
		delegate.createWebFeed(for: self, url: url, name: name, container: container, completion: completion)
	}
	
	func createWebFeed(with name: String?, url: String, webFeedID: String, homePageURL: String?) -> WebFeed {
		let metadata = webFeedMetadata(feedURL: url, webFeedID: webFeedID)
		let feed = WebFeed(account: self, url: url, metadata: metadata)
		feed.name = name
		feed.homePageURL = homePageURL
		
		return feed
	}
	
	public func removeWebFeed(_ feed: WebFeed, from container: Container, completion: @escaping (Result<Void, Error>) -> Void) {
		delegate.removeWebFeed(for: self, with: feed, from: container, completion: completion)
	}
	
	public func moveWebFeed(_ feed: WebFeed, from: Container, to: Container, completion: @escaping (Result<Void, Error>) -> Void) {
		delegate.moveWebFeed(for: self, with: feed, from: from, to: to, completion: completion)
	}
	
	public func renameWebFeed(_ feed: WebFeed, to name: String, completion: @escaping (Result<Void, Error>) -> Void) {
		delegate.renameWebFeed(for: self, with: feed, to: name, completion: completion)
	}
	
	public func restoreWebFeed(_ feed: WebFeed, container: Container, completion: @escaping (Result<Void, Error>) -> Void) {
		delegate.restoreWebFeed(for: self, feed: feed, container: container, completion: completion)
	}
	
	public func addFolder(_ name: String, completion: @escaping (Result<Folder, Error>) -> Void) {
		delegate.addFolder(for: self, name: name, completion: completion)
	}
	
	public func removeFolder(_ folder: Folder, completion: @escaping (Result<Void, Error>) -> Void) {
		delegate.removeFolder(for: self, with: folder, completion: completion)
	}
	
	public func renameFolder(_ folder: Folder, to name: String, completion: @escaping (Result<Void, Error>) -> Void) {
		delegate.renameFolder(for: self, with: folder, to: name, completion: completion)
	}

	public func restoreFolder(_ folder: Folder, completion: @escaping (Result<Void, Error>) -> Void) {
		delegate.restoreFolder(for: self, folder: folder, completion: completion)
	}
	
	func clearWebFeedMetadata(_ feed: WebFeed) {
		webFeedMetadata[feed.url] = nil
	}
	
	func addFolder(_ folder: Folder) {
		folders!.insert(folder)
		postChildrenDidChangeNotification()
		structureDidChange()
	}
	
	public func updateUnreadCounts(for webFeeds: Set<WebFeed>) {
		if webFeeds.isEmpty {
			return
		}
		
		database.fetchUnreadCounts(for: webFeeds.webFeedIDs()) { (unreadCountDictionary) in
			for webFeed in webFeeds {
				if let unreadCount = unreadCountDictionary[webFeed.webFeedID] {
					webFeed.unreadCount = unreadCount
				}
			}
		}
	}

	public func fetchArticles(_ fetchType: FetchType) -> Set<Article> {
		switch fetchType {
		case .starred:
			return fetchStarredArticles()
		case .unread:
			return fetchUnreadArticles()
		case .today:
			return fetchTodayArticles()
		case .unreadForFolder(let folder):
			return fetchArticles(folder: folder)
		case .webFeed(let webFeed):
			return fetchArticles(webFeed: webFeed)
		case .articleIDs(let articleIDs):
			return fetchArticles(articleIDs: articleIDs)
		case .search(let searchString):
			return fetchArticlesMatching(searchString)
		case .searchWithArticleIDs(let searchString, let articleIDs):
			return fetchArticlesMatchingWithArticleIDs(searchString, articleIDs)
		}
	}

	public func fetchArticlesAsync(_ fetchType: FetchType, _ callback: @escaping ArticleSetBlock) {
		switch fetchType {
		case .starred:
			fetchStarredArticlesAsync(callback)
		case .unread:
			fetchUnreadArticlesAsync(callback)
		case .today:
			fetchTodayArticlesAsync(callback)
		case .unreadForFolder(let folder):
			fetchArticlesAsync(folder: folder, callback)
		case .webFeed(let webFeed):
			fetchArticlesAsync(webFeed: webFeed, callback)
		case .articleIDs(let articleIDs):
			fetchArticlesAsync(articleIDs: articleIDs, callback)
		case .search(let searchString):
			fetchArticlesMatchingAsync(searchString, callback)
		case .searchWithArticleIDs(let searchString, let articleIDs):
			return fetchArticlesMatchingWithArticleIDsAsync(searchString, articleIDs, callback)
		}
	}

	public func fetchUnreadCountForToday(_ callback: @escaping (Int) -> Void) {
		database.fetchUnreadCountForToday(for: flattenedWebFeeds().webFeedIDs(), callback: callback)
	}

	public func fetchUnreadCountForStarredArticles(_ callback: @escaping (Int) -> Void) {
		database.fetchStarredAndUnreadCount(for: flattenedWebFeeds().webFeedIDs(), callback: callback)
	}

	public func fetchUnreadArticleIDs() -> Set<String> {
		return database.fetchUnreadArticleIDs()
	}

	public func fetchStarredArticleIDs() -> Set<String> {
		return database.fetchStarredArticleIDs()
	}
	
	public func fetchArticleIDsForStatusesWithoutArticles() -> Set<String> {
		return database.fetchArticleIDsForStatusesWithoutArticles()
	}

	public func unreadCount(for webFeed: WebFeed) -> Int {
		return unreadCounts[webFeed.webFeedID] ?? 0
	}

	public func setUnreadCount(_ unreadCount: Int, for webFeed: WebFeed) {
		unreadCounts[webFeed.webFeedID] = unreadCount
	}

	public func structureDidChange() {
		// Feeds were added or deleted. Or folders added or deleted.
		// Or feeds inside folders were added or deleted.
		if !startingUp {
			opmlFile.markAsDirty()
		}
		flattenedWebFeedsNeedUpdate = true
		webFeedDictionaryNeedsUpdate = true
	}

	func update(_ webFeed: WebFeed, with parsedFeed: ParsedFeed, _ completion: @escaping (() -> Void)) {
		// Used only by an On My Mac account.
		webFeed.takeSettings(from: parsedFeed)
		let webFeedIDsAndItems = [webFeed.webFeedID: parsedFeed.items]
		update(webFeedIDsAndItems: webFeedIDsAndItems, defaultRead: false, completion: completion)
	}

	func update(webFeedIDsAndItems: [String: Set<ParsedItem>], defaultRead: Bool, completion: @escaping (() -> Void)) {
		assert(Thread.isMainThread)
		guard !webFeedIDsAndItems.isEmpty else {
			completion()
			return
		}
		database.update(webFeedIDsAndItems: webFeedIDsAndItems, defaultRead: defaultRead) { (newArticles, updatedArticles) in
			var userInfo = [String: Any]()
			let webFeeds = Set(webFeedIDsAndItems.compactMap { (key, _) -> WebFeed? in
				self.existingWebFeed(withWebFeedID: key)
			})
			if let newArticles = newArticles, !newArticles.isEmpty {
				self.updateUnreadCounts(for: webFeeds)
				userInfo[UserInfoKey.newArticles] = newArticles
			}
			if let updatedArticles = updatedArticles, !updatedArticles.isEmpty {
				userInfo[UserInfoKey.updatedArticles] = updatedArticles
			}
			userInfo[UserInfoKey.webFeeds] = webFeeds

			completion()

			NotificationCenter.default.post(name: .AccountDidDownloadArticles, object: self, userInfo: userInfo)
		}
	}

	@discardableResult
	func update(_ articles: Set<Article>, statusKey: ArticleStatus.Key, flag: Bool) -> Set<Article>? {
		// Returns set of Articles whose statuses did change.
		guard !articles.isEmpty, let updatedStatuses = database.mark(articles, statusKey: statusKey, flag: flag) else {
			return nil
		}
		
		let updatedArticleIDs = updatedStatuses.articleIDs()
		let updatedArticles = Set(articles.filter{ updatedArticleIDs.contains($0.articleID) })
		
		noteStatusesForArticlesDidChange(updatedArticles)
		return updatedArticles
	}

	func ensureStatuses(_ articleIDs: Set<String>, _ defaultRead: Bool, _ statusKey: ArticleStatus.Key, _ flag: Bool, completionHandler: (() -> ())? = nil) {
		guard !articleIDs.isEmpty else {
			completionHandler?()
			return
		}
		database.ensureStatuses(articleIDs, defaultRead, statusKey, flag, completionHandler: completionHandler)
	}

	/// Empty caches that can reasonably be emptied. Call when the app goes in the background, for instance.
	func emptyCaches() {
		database.emptyCaches()
	}

	// MARK: - Container

	public func flattenedWebFeeds() -> Set<WebFeed> {
		assert(Thread.isMainThread)
		if flattenedWebFeedsNeedUpdate {
			updateFlattenedWebFeeds()
		}
		return _flattenedWebFeeds
	}

	public func removeWebFeed(_ webFeed: WebFeed) {
		topLevelWebFeeds.remove(webFeed)
		structureDidChange()
		postChildrenDidChangeNotification()
	}
	
	public func removeFeeds(_ webFeeds: Set<WebFeed>) {
		guard !webFeeds.isEmpty else {
			return
		}
		topLevelWebFeeds.subtract(webFeeds)
		structureDidChange()
		postChildrenDidChangeNotification()
	}
	
	public func addWebFeed(_ webFeed: WebFeed) {
		topLevelWebFeeds.insert(webFeed)
		structureDidChange()
		postChildrenDidChangeNotification()
	}

	func addFeedIfNotInAnyFolder(_ webFeed: WebFeed) {
		if !flattenedWebFeeds().contains(webFeed) {
			addWebFeed(webFeed)
		}
	}
	
	func removeFolder(_ folder: Folder) {
		folders?.remove(folder)
		structureDidChange()
		postChildrenDidChangeNotification()
	}
	
	// MARK: - Debug

	public func debugDropConditionalGetInfo() {
		#if DEBUG
			flattenedWebFeeds().forEach{ $0.debugDropConditionalGetInfo() }
		#endif
	}

	public func debugRunSearch() {
		#if DEBUG
			let t1 = Date()
			let articles = fetchArticlesMatching("Brent NetNewsWire")
			let t2 = Date()
			print(t2.timeIntervalSince(t1))
			print(articles.count)
		#endif
	}

	// MARK: - Notifications

	@objc func downloadProgressDidChange(_ note: Notification) {
		guard let noteObject = note.object as? DownloadProgress, noteObject === refreshProgress else {
			return
		}

		refreshInProgress = refreshProgress.numberRemaining > 0
		NotificationCenter.default.post(name: .AccountRefreshProgressDidChange, object: self)
	}
	
	@objc func unreadCountDidChange(_ note: Notification) {
		if let feed = note.object as? WebFeed, feed.account === self {
			updateUnreadCount()
		}
	}
    
    @objc func batchUpdateDidPerform(_ note: Notification) {
		flattenedWebFeedsNeedUpdate = true
		rebuildWebFeedDictionaries()
        updateUnreadCount()
    }

	@objc func childrenDidChange(_ note: Notification) {
		guard let object = note.object else {
			return
		}
		if let account = object as? Account, account === self {
			structureDidChange()
			updateUnreadCount()
		}
		if let folder = object as? Folder, folder.account === self {
			structureDidChange()
		}
	}

	@objc func displayNameDidChange(_ note: Notification) {
		if let folder = note.object as? Folder, folder.account === self {
			structureDidChange()
		}
	}

	// MARK: - Hashable

	public func hash(into hasher: inout Hasher) {
		hasher.combine(accountID)
	}

	// MARK: - Equatable

	public class func ==(lhs: Account, rhs: Account) -> Bool {
		return lhs === rhs
	}
}

// MARK: - AccountMetadataDelegate

extension Account: AccountMetadataDelegate {
	func valueDidChange(_ accountMetadata: AccountMetadata, key: AccountMetadata.CodingKeys) {
		metadataFile.markAsDirty()
	}
}

// MARK: - FeedMetadataDelegate

extension Account: WebFeedMetadataDelegate {

	func valueDidChange(_ feedMetadata: WebFeedMetadata, key: WebFeedMetadata.CodingKeys) {
		webFeedMetadataFile.markAsDirty()
		guard let feed = existingWebFeed(withWebFeedID: feedMetadata.webFeedID) else {
			return
		}
		feed.postFeedSettingDidChangeNotification(key)
	}
}

// MARK: - Fetching (Private)

private extension Account {

	func fetchStarredArticles() -> Set<Article> {
		return database.fetchStarredArticles(flattenedWebFeeds().webFeedIDs())
	}

	func fetchStarredArticlesAsync(_ callback: @escaping ArticleSetBlock) {
		database.fetchedStarredArticlesAsync(flattenedWebFeeds().webFeedIDs(), callback)
	}

	func fetchUnreadArticles() -> Set<Article> {
		return fetchUnreadArticles(forContainer: self)
	}

	func fetchUnreadArticlesAsync(_ callback: @escaping ArticleSetBlock) {
		fetchUnreadArticlesAsync(forContainer: self, callback)
	}

	func fetchTodayArticles() -> Set<Article> {
		return database.fetchTodayArticles(flattenedWebFeeds().webFeedIDs())
	}

	func fetchTodayArticlesAsync(_ callback: @escaping ArticleSetBlock) {
		database.fetchTodayArticlesAsync(flattenedWebFeeds().webFeedIDs(), callback)
	}

	func fetchArticles(folder: Folder) -> Set<Article> {
		return fetchUnreadArticles(forContainer: folder)
	}

	func fetchArticlesAsync(folder: Folder, _ callback: @escaping ArticleSetBlock) {
		fetchUnreadArticlesAsync(forContainer: folder, callback)
	}

	func fetchArticles(webFeed: WebFeed) -> Set<Article> {
		let articles = database.fetchArticles(webFeed.webFeedID)
		validateUnreadCount(webFeed, articles)
		return articles
	}

	func fetchArticlesAsync(webFeed: WebFeed, _ callback: @escaping ArticleSetBlock) {
		database.fetchArticlesAsync(webFeed.webFeedID) { [weak self] (articles) in
			self?.validateUnreadCount(webFeed, articles)
			callback(articles)
		}
	}

	func fetchArticlesMatching(_ searchString: String) -> Set<Article> {
		return database.fetchArticlesMatching(searchString, flattenedWebFeeds().webFeedIDs())
	}

	func fetchArticlesMatchingWithArticleIDs(_ searchString: String, _ articleIDs: Set<String>) -> Set<Article> {
		return database.fetchArticlesMatchingWithArticleIDs(searchString, articleIDs)
	}
	
	func fetchArticlesMatchingAsync(_ searchString: String, _ callback: @escaping ArticleSetBlock) {
		database.fetchArticlesMatchingAsync(searchString, flattenedWebFeeds().webFeedIDs(), callback)
	}

	func fetchArticlesMatchingWithArticleIDsAsync(_ searchString: String, _ articleIDs: Set<String>, _ callback: @escaping ArticleSetBlock) {
		database.fetchArticlesMatchingWithArticleIDsAsync(searchString, articleIDs, callback)
	}

	func fetchArticles(articleIDs: Set<String>) -> Set<Article> {
		return database.fetchArticles(articleIDs: articleIDs)
	}

	func fetchArticlesAsync(articleIDs: Set<String>, _ callback: @escaping ArticleSetBlock) {
		return database.fetchArticlesAsync(articleIDs: articleIDs, callback)
	}

	func fetchUnreadArticles(webFeed: WebFeed) -> Set<Article> {
		let articles = database.fetchUnreadArticles(Set([webFeed.webFeedID]))
		validateUnreadCount(webFeed, articles)
		return articles
	}

	func fetchUnreadArticlesAsync(for webFeed: WebFeed, callback: @escaping (Set<Article>) -> Void) {
		//		database.fetchUnreadArticlesAsync(for: Set([feed.feedID])) { [weak self] (articles) in
		//			self?.validateUnreadCount(feed, articles)
		//			callback(articles)
		//		}
	}


	func fetchUnreadArticles(forContainer container: Container) -> Set<Article> {
		let feeds = container.flattenedWebFeeds()
		let articles = database.fetchUnreadArticles(feeds.webFeedIDs())
		validateUnreadCountsAfterFetchingUnreadArticles(feeds, articles)
		return articles
	}

	func fetchUnreadArticlesAsync(forContainer container: Container, _ callback: @escaping ArticleSetBlock) {
		let webFeeds = container.flattenedWebFeeds()
		database.fetchUnreadArticlesAsync(webFeeds.webFeedIDs()) { [weak self] (articles) in
			self?.validateUnreadCountsAfterFetchingUnreadArticles(webFeeds, articles)
			callback(articles)
		}
	}

	func validateUnreadCountsAfterFetchingUnreadArticles(_ webFeeds: Set<WebFeed>, _ articles: Set<Article>) {
		// Validate unread counts. This was the site of a performance slowdown:
		// it was calling going through the entire list of articles once per feed:
		// feeds.forEach { validateUnreadCount($0, articles) }
		// Now we loop through articles exactly once. This makes a huge difference.

		var unreadCountStorage = [String: Int]() // [WebFeedID: Int]
		for article in articles where !article.status.read {
			unreadCountStorage[article.webFeedID, default: 0] += 1
		}
		webFeeds.forEach { (webFeed) in
			let unreadCount = unreadCountStorage[webFeed.webFeedID, default: 0]
			webFeed.unreadCount = unreadCount
		}
	}

	func validateUnreadCount(_ webFeed: WebFeed, _ articles: Set<Article>) {
		// articles must contain all the unread articles for the feed.
		// The unread number should match the feed’s unread count.

		let feedUnreadCount = articles.reduce(0) { (result, article) -> Int in
			if article.webFeed == webFeed && !article.status.read {
				return result + 1
			}
			return result
		}

		webFeed.unreadCount = feedUnreadCount
	}
}

// MARK: - Private

private extension Account {

	func webFeedMetadata(feedURL: String, webFeedID: String) -> WebFeedMetadata {
		if let d = webFeedMetadata[feedURL] {
			assert(d.delegate === self)
			return d
		}
		let d = WebFeedMetadata(webFeedID: webFeedID)
		d.delegate = self
		webFeedMetadata[feedURL] = d
		return d
	}

	func updateFlattenedWebFeeds() {
		var feeds = Set<WebFeed>()
		feeds.formUnion(topLevelWebFeeds)
		for folder in folders! {
			feeds.formUnion(folder.flattenedWebFeeds())
		}

		_flattenedWebFeeds = feeds
		flattenedWebFeedsNeedUpdate = false
	}

	func rebuildWebFeedDictionaries() {
		var idDictionary = [String: WebFeed]()

		flattenedWebFeeds().forEach { (feed) in
			idDictionary[feed.webFeedID] = feed
		}

		_idToWebFeedDictionary = idDictionary
		webFeedDictionaryNeedsUpdate = false
	}
    
    func updateUnreadCount() {
		if fetchingAllUnreadCounts {
			return
		}
		var updatedUnreadCount = 0
		for feed in flattenedWebFeeds() {
			updatedUnreadCount += feed.unreadCount
		}
		unreadCount = updatedUnreadCount
    }
    
    func noteStatusesForArticlesDidChange(_ articles: Set<Article>) {
		let feeds = Set(articles.compactMap { $0.webFeed })
		let statuses = Set(articles.map { $0.status })
        
        // .UnreadCountDidChange notification will get sent to Folder and Account objects,
        // which will update their own unread counts.
        updateUnreadCounts(for: feeds)
        
        NotificationCenter.default.post(name: .StatusesDidChange, object: self, userInfo: [UserInfoKey.statuses: statuses, UserInfoKey.articles: articles, UserInfoKey.webFeeds: feeds])
    }

	func fetchAllUnreadCounts() {
		fetchingAllUnreadCounts = true

		database.fetchAllNonZeroUnreadCounts { (unreadCountDictionary) in
			if unreadCountDictionary.isEmpty {
				self.fetchingAllUnreadCounts = false
				self.updateUnreadCount()
				self.isUnreadCountsInitialized = true
				return
			}

			self.flattenedWebFeeds().forEach{ (feed) in
				// When the unread count is zero, it won’t appear in unreadCountDictionary.

				if let unreadCount = unreadCountDictionary[feed.webFeedID] {
					feed.unreadCount = unreadCount
				}
				else {
					feed.unreadCount = 0
				}
			}
			self.fetchingAllUnreadCounts = false
			self.updateUnreadCount()
			self.isUnreadCountsInitialized = true
		}
	}
}

// MARK: - Container Overrides

extension Account {

	public func existingWebFeed(withWebFeedID webFeedID: String) -> WebFeed? {
		return idToWebFeedDictionary[webFeedID]
	}
}

// MARK: - OPMLRepresentable

extension Account: OPMLRepresentable {

	public func OPMLString(indentLevel: Int, strictConformance: Bool) -> String {
		var s = ""
		for feed in topLevelWebFeeds {
			s += feed.OPMLString(indentLevel: indentLevel + 1, strictConformance: strictConformance)
		}
		for folder in folders! {
			s += folder.OPMLString(indentLevel: indentLevel + 1, strictConformance: strictConformance)
		}
		return s
	}
}<|MERGE_RESOLUTION|>--- conflicted
+++ resolved
@@ -233,13 +233,10 @@
 		case .freshRSS:
 			self.delegate = ReaderAPIAccountDelegate(dataFolder: dataFolder, transport: transport)
 		case .feedly:
-<<<<<<< HEAD
-			self.delegate = FeedlyAccountDelegate(dataFolder: dataFolder, transport: transport)
+			self.delegate = FeedlyAccountDelegate(dataFolder: dataFolder, transport: transport, api: FeedlyAccountDelegate.environment)
 		case .feedWrangler:
 			self.delegate = FeedWranglerAccountDelegate(dataFolder: dataFolder, transport: transport)
-=======
-			self.delegate = FeedlyAccountDelegate(dataFolder: dataFolder, transport: transport, api: FeedlyAccountDelegate.environment)
->>>>>>> 6d407a0f
+
 		default:
 			return nil
 		}
