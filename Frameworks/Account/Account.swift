--- conflicted
+++ resolved
@@ -735,7 +735,7 @@
 		webFeed.takeSettings(from: parsedFeed)
 		let parsedItems = parsedFeed.items
 		guard !parsedItems.isEmpty else {
-			completion(.success(NewAndUpdatedArticles()))
+			completion(.success(ArticleChanges()))
 			return
 		}
 		
@@ -1320,10 +1320,6 @@
 			shouldSendNotification = true
 			shouldUpdateUnreadCounts = true
 			userInfo[UserInfoKey.newArticles] = newArticles
-<<<<<<< HEAD
-			self.updateUnreadCounts(for: webFeeds)
-=======
->>>>>>> c55d8c54
 		}
 
 		if let updatedArticles = articleChanges.updatedArticles, !updatedArticles.isEmpty {
@@ -1336,9 +1332,7 @@
 		}
 
 		if shouldUpdateUnreadCounts {
-			self.updateUnreadCounts(for: webFeeds) {
-				NotificationCenter.default.post(name: .DownloadArticlesDidUpdateUnreadCounts, object: self, userInfo: nil)
-			}
+			self.updateUnreadCounts(for: webFeeds)
 		}
 
 		if shouldSendNotification {
