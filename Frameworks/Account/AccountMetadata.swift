--- conflicted
+++ resolved
@@ -23,12 +23,9 @@
 		case lastArticleFetchStartTime = "lastArticleFetch"
 		case lastArticleFetchEndTime
 		case endpointURL
-<<<<<<< HEAD
 		case externalID
-=======
 		case lastCredentialRenewTime = "lastCredentialRenewTime"
 		case performedApril2020RetentionPolicyChange
->>>>>>> f7bdf9d4
 	}
 
 	var name: String? {
