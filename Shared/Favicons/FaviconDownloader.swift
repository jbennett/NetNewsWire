--- conflicted
+++ resolved
@@ -23,12 +23,8 @@
 	private let folder: String
 	private let diskCache: BinaryDiskCache
 	private var singleFaviconDownloaderCache = [String: SingleFaviconDownloader]() // faviconURL: SingleFaviconDownloader
-<<<<<<< HEAD
-	
-=======
 	private var remainingFaviconURLs = [String: ArraySlice<String>]() // homePageURL: array of faviconURLs that haven't been checked yet
 
->>>>>>> 18045f2e
 	private var homePageToFaviconURLCache = [String: String]() //homePageURL: faviconURL
 	private var homePageToFaviconURLCachePath: String
 	private var homePageToFaviconURLCacheDirty = false {
@@ -76,19 +72,11 @@
 
 		assert(Thread.isMainThread)
 
-<<<<<<< HEAD
+		var homePageURL = webFeed.homePageURL
 		if let faviconURL = webFeed.faviconURL {
-			return favicon(with: faviconURL)
-		}
-
-		var homePageURL = webFeed.homePageURL
-=======
-		var homePageURL = feed.homePageURL
-		if let faviconURL = feed.faviconURL {
 			return favicon(with: faviconURL, homePageURL: homePageURL)
 		}
 
->>>>>>> 18045f2e
 		if homePageURL == nil {
 			// Base homePageURL off feedURL if needed. Won’t always be accurate, but is good enough.
 			if let feedURL = URL(string: webFeed.url), let scheme = feedURL.scheme, let host = feedURL.host {
@@ -119,17 +107,9 @@
 		return nil
 	}
 
-<<<<<<< HEAD
-	func favicon(with faviconURL: String) -> IconImage? {
-
-		let downloader = faviconDownloader(withURL: faviconURL)
+	func favicon(with faviconURL: String, homePageURL: String?) -> IconImage? {
+		let downloader = faviconDownloader(withURL: faviconURL, homePageURL: homePageURL)
 		return downloader.iconImage
-=======
-	func favicon(with faviconURL: String, homePageURL: String?) -> RSImage? {
-
-		let downloader = faviconDownloader(withURL: faviconURL, homePageURL: homePageURL)
-		return downloader.image
->>>>>>> 18045f2e
 	}
 
 	func favicon(withHomePageURL homePageURL: String) -> IconImage? {
@@ -143,17 +123,6 @@
 			return favicon(with: faviconURL, homePageURL: url)
 		}
 
-<<<<<<< HEAD
-		findFaviconURL(with: url) { (faviconURL) in
-			if let faviconURL = faviconURL {
-				self.homePageToFaviconURLCache[url] = faviconURL
-				self.homePageToFaviconURLCacheDirty = true
-				let _ = self.favicon(with: faviconURL)
-			}
-			else {
-				self.homePageURLsWithNoFaviconURLCache.insert(url)
-				self.homePageURLsWithNoFaviconURLCacheDirty = true
-=======
 		findFaviconURLs(with: url) { (faviconURLs) in
 			var hasIcons = false
 
@@ -166,8 +135,7 @@
 			}
 
 			if (!hasIcons) {
-				self.homePageURLsWithNoFaviconURL.insert(url)
->>>>>>> 18045f2e
+				self.homePageURLsWithNoFaviconURLCache.insert(url)
 			}
 		}
 
@@ -181,13 +149,10 @@
 		guard let singleFaviconDownloader = note.object as? SingleFaviconDownloader else {
 			return
 		}
-<<<<<<< HEAD
+		guard let homePageURL = singleFaviconDownloader.homePageURL else {
+			return
+		}
 		guard let _ = singleFaviconDownloader.iconImage else {
-=======
-		guard let homePageURL = singleFaviconDownloader.homePageURL else {
-			return
-		}
-		guard let _ = singleFaviconDownloader.image else {
 			if let faviconURLs = remainingFaviconURLs[homePageURL] {
 				if let nextIconURL = faviconURLs.first {
 					let _ = favicon(with: nextIconURL, homePageURL: singleFaviconDownloader.homePageURL)
@@ -196,7 +161,6 @@
 					remainingFaviconURLs[homePageURL] = nil
 				}
 			}
->>>>>>> 18045f2e
 			return
 		}
 
