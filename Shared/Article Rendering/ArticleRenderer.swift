--- conflicted
+++ resolved
@@ -234,88 +234,6 @@
 		return dateFormatter.string(from: date)
 	}
 
-<<<<<<< HEAD
-=======
-	func renderHTML(withBody body: String) -> String {
-
-		var s = "<!DOCTYPE html><html><head>\n\n"
-		if let baseURL = baseURL {
-			s += ("<base href=\"" + baseURL + "\"\n>")
-		}
-		s += title.htmlBySurroundingWithTag("title")
-		s += styleString().htmlBySurroundingWithTag("style")
-
-		s += """
-
-		<script type="text/javascript">
-		function stripStylesFromElement(element, propertiesToStrip) {
-			for (name of propertiesToStrip) {
-				element.style.removeProperty(name);
-			}
-		}
-
-		var init = {
-			wrapFrames: function () {
-				document.querySelectorAll("iframe").forEach(element => {
-					if (element.height > 0 || parseInt(element.style.height) > 0)
-						return;
-		
-					var wrapper = document.createElement("div");
-					wrapper.classList.add("iframeWrap");
-					element.parentNode.insertBefore(wrapper, element);
-					wrapper.appendChild(element);
-				});
-			},
-			stripStyles: function() {
-				document.getElementsByTagName("body")[0].querySelectorAll("style, link[rel=stylesheet]").forEach(element => element.remove());
-				document.getElementsByTagName("body")[0].querySelectorAll("[style]").forEach(element => stripStylesFromElement(element, ["color", "background", "font"]));
-			},
-			linkHover: function() {
-				var anchors = document.getElementsByTagName("a");
-				for (var i = 0; i < anchors.length; i++) {
-					anchors[i].addEventListener("mouseenter", function() { mouseDidEnterLink(this) });
-					anchors[i].addEventListener("mouseleave", function() { mouseDidExitLink(this) });
-				}
-			}
-		}
-		
-		document.addEventListener("DOMContentLoaded", function(event) {
-			Object.values(init).forEach(item => item());
-		})
-		
-		function mouseDidEnterLink(anchor) {
-			window.webkit.messageHandlers.mouseDidEnter.postMessage(anchor.href);
-		}
-
-		function mouseDidExitLink(anchor) {
-			window.webkit.messageHandlers.mouseDidExit.postMessage(anchor.href);
-		}
-
-		function stopMediaPlayback() {
-			document.querySelectorAll("iframe").forEach(element => {
-				var iframeSrc = element.src;
-				element.src = iframeSrc;
-			});
-
-			document.querySelectorAll("video, audio").forEach(element => {
-				element.pause();
-			});
-		}
-		
-		</script>
-
-		"""
-		
-		s += "\n\n</head><body>\n\n"
-		s += body
-		s += "\n\n</body></html>"
-
-		//print(s)
-
-		return s
-	}
-	
->>>>>>> dc20aa0e
 }
 
 // MARK: - Article extension
@@ -346,4 +264,5 @@
 		}
 		return url
 	}
+	
 }
