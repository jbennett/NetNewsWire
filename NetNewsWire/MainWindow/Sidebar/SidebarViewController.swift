//
//  SidebarViewController.swift
//  NetNewsWire
//
//  Created by Brent Simmons on 7/26/15.
//  Copyright © 2015 Ranchero Software, LLC. All rights reserved.
//

import AppKit
import RSTree
import Articles
import Account
import RSCore

protocol SidebarDelegate: class {
	func sidebarSelectionDidChange(_: SidebarViewController, selectedObjects: [AnyObject]?)
}

@objc class SidebarViewController: NSViewController, NSOutlineViewDelegate, NSOutlineViewDataSource, NSMenuDelegate, UndoableCommandRunner {
    
	@IBOutlet var outlineView: SidebarOutlineView!

	weak var delegate: SidebarDelegate?

	let treeControllerDelegate = SidebarTreeControllerDelegate()
	lazy var treeController: TreeController = {
		return TreeController(delegate: treeControllerDelegate)
	}()
	lazy var dataSource: SidebarOutlineDataSource = {
		return SidebarOutlineDataSource(treeController: treeController)
	}()

    var undoableCommands = [UndoableCommand]()
	private var animatingChanges = false
	private var sidebarCellAppearance: SidebarCellAppearance!

	var renameWindowController: RenameWindowController?

	var selectedObjects: [AnyObject] {
		return selectedNodes.representedObjects()
	}

	// MARK: - NSViewController

	override func viewDidLoad() {

		sidebarCellAppearance = SidebarCellAppearance(theme: appDelegate.currentTheme, fontSize: AppDefaults.sidebarFontSize)

		outlineView.dataSource = dataSource
		outlineView.setDraggingSourceOperationMask(.move, forLocal: true)
		outlineView.setDraggingSourceOperationMask(.copy, forLocal: false)
		outlineView.registerForDraggedTypes([FeedPasteboardWriter.feedUTIInternalType, FeedPasteboardWriter.feedUTIType, .URL, .string])

		NotificationCenter.default.addObserver(self, selector: #selector(unreadCountDidChange(_:)), name: .UnreadCountDidChange, object: nil)
		NotificationCenter.default.addObserver(self, selector: #selector(containerChildrenDidChange(_:)), name: .ChildrenDidChange, object: nil)
		NotificationCenter.default.addObserver(self, selector: #selector(userDidAddFeed(_:)), name: .UserDidAddFeed, object: nil)
		NotificationCenter.default.addObserver(self, selector: #selector(batchUpdateDidPerform(_:)), name: .BatchUpdateDidPerform, object: nil)
		NotificationCenter.default.addObserver(self, selector: #selector(faviconDidBecomeAvailable(_:)), name: .FaviconDidBecomeAvailable, object: nil)
		NotificationCenter.default.addObserver(self, selector: #selector(feedSettingDidChange(_:)), name: .FeedSettingDidChange, object: nil)
		NotificationCenter.default.addObserver(self, selector: #selector(displayNameDidChange(_:)), name: .DisplayNameDidChange, object: nil)
		NotificationCenter.default.addObserver(self, selector: #selector(userDidRequestSidebarSelection(_:)), name: .UserDidRequestSidebarSelection, object: nil)

		outlineView.reloadData()

		// Always expand all group items on initial display.
		var row = 0
		while(true) {
			guard let item = outlineView.item(atRow: row) else {
				break
			}
			let node = item as! Node
			if node.isGroupItem {
				outlineView.expandItem(item)
			}
			row += 1
		}
	}

	// MARK: State Restoration

	private static let stateRestorationSelectedRowIndexes = "selectedRowIndexes"

	override func encodeRestorableState(with coder: NSCoder) {

		super.encodeRestorableState(with: coder)

		coder.encode(outlineView.selectedRowIndexes, forKey: SidebarViewController.stateRestorationSelectedRowIndexes)
	}

	override func restoreState(with coder: NSCoder) {

		super.restoreState(with: coder)

		if let restoredRowIndexes = coder.decodeObject(of: [NSIndexSet.self], forKey: SidebarViewController.stateRestorationSelectedRowIndexes) as? IndexSet {
			outlineView.selectRowIndexes(restoredRowIndexes, byExtendingSelection: false)
		}
	}

	// MARK: - Notifications

	@objc func unreadCountDidChange(_ note: Notification) {
		
		guard let representedObject = note.object else {
			return
		}
		configureUnreadCountForCellsForRepresentedObject(representedObject as AnyObject)
	}

	@objc func containerChildrenDidChange(_ note: Notification) {
		rebuildTreeAndRestoreSelection()
	}

	@objc func batchUpdateDidPerform(_ notification: Notification) {
		rebuildTreeAndRestoreSelection()
	}
	
	@objc func userDidAddFeed(_ notification: Notification) {

		guard let feed = notification.userInfo?[UserInfoKey.feed] else {
			return
		}
		revealAndSelectRepresentedObject(feed as AnyObject)
	}

	@objc func faviconDidBecomeAvailable(_ note: Notification) {

		applyToAvailableCells(configureFavicon)
	}

	@objc func feedSettingDidChange(_ note: Notification) {

		guard let feed = note.object as? Feed else {
			return
		}
		configureCellsForRepresentedObject(feed)
	}

	@objc func displayNameDidChange(_ note: Notification) {

		guard let object = note.object else {
			return
		}
		let savedSelection = selectedNodes
		rebuildTreeAndReloadDataIfNeeded()
		configureCellsForRepresentedObject(object as AnyObject)
		restoreSelection(to: savedSelection, sendNotificationIfChanged: true)
	}

	@objc func userDidRequestSidebarSelection(_ note: Notification) {
		
		guard let feed = note.userInfo?[UserInfoKey.feed] else {
			return
		}
		revealAndSelectRepresentedObject(feed as AnyObject)
	}
	
	// MARK: - Actions

	@IBAction func delete(_ sender: AnyObject?) {

		if outlineView.selectionIsEmpty {
			return
		}
		deleteNodes(selectedNodes)
	}

	@IBAction func openInBrowser(_ sender: Any?) {

		guard let feed = singleSelectedFeed, let homePageURL = feed.homePageURL else {
			return
		}
		Browser.open(homePageURL)
	}

	@IBAction func gotoToday(_ sender: Any?) {

		outlineView.revealAndSelectRepresentedObject(SmartFeedsController.shared.todayFeed, treeController)
	}

	@IBAction func gotoAllUnread(_ sender: Any?) {

		outlineView.revealAndSelectRepresentedObject(SmartFeedsController.shared.unreadFeed, treeController)
	}

	@IBAction func gotoStarred(_ sender: Any?) {

		outlineView.revealAndSelectRepresentedObject(SmartFeedsController.shared.starredFeed, treeController)
	}

	@IBAction func copy(_ sender: Any?) {

		NSPasteboard.general.copyObjects(selectedObjects)
	}

	// MARK: - Navigation
	
	func canGoToNextUnread() -> Bool {
		
		if let _ = nextSelectableRowWithUnreadArticle() {
			return true
		}
		return false
	}
	
	func goToNextUnread() {
		
		guard let row = nextSelectableRowWithUnreadArticle() else {
			assertionFailure("goToNextUnread called before checking if there is a next unread.")
			return
		}
		
		NSCursor.setHiddenUntilMouseMoves(true)
		outlineView.selectRowIndexes(IndexSet([row]), byExtendingSelection: false)
		outlineView.scrollTo(row: row)
		
	}

	func focus() {

		guard let window = outlineView.window else {
			return
		}
		window.makeFirstResponderUnlessDescendantIsFirstResponder(outlineView)
	}

	// MARK: - Contextual Menu

	func contextualMenuForSelectedObjects() -> NSMenu? {

		return menu(for: selectedObjects)
	}

	func contextualMenuForClickedRows() -> NSMenu? {

		let row = outlineView.clickedRow
		guard row != -1, let node = nodeForRow(row) else {
			return nil
		}

		if outlineView.selectedRowIndexes.contains(row) {
			// If the clickedRow is part of the selected rows, then do a contextual menu for all the selected rows.
			return contextualMenuForSelectedObjects()
		}
		
		let object = node.representedObject
		return menu(for: [object])
	}

	// MARK: NSMenuDelegate
	
	public func menuNeedsUpdate(_ menu: NSMenu) {
		menu.removeAllItems()
		guard let contextualMenu = contextualMenuForClickedRows() else {
			return
		}
		menu.takeItems(from: contextualMenu)
	}


	// MARK: - NSOutlineViewDelegate
    
	func outlineView(_ outlineView: NSOutlineView, viewFor tableColumn: NSTableColumn?, item: Any) -> NSView? {

		let node = item as! Node

		if node.isGroupItem {
			let cell = outlineView.makeView(withIdentifier: NSUserInterfaceItemIdentifier(rawValue: "HeaderCell"), owner: self) as! NSTableCellView
			configureGroupCell(cell, node)
			return cell
		}

		let cell = outlineView.makeView(withIdentifier: NSUserInterfaceItemIdentifier(rawValue: "DataCell"), owner: self) as! SidebarCell
		configure(cell, node)

		return cell
	}

	func outlineView(_ outlineView: NSOutlineView, isGroupItem item: Any) -> Bool {

		let node = item as! Node
		return node.isGroupItem
	}

	func outlineView(_ outlineView: NSOutlineView, selectionIndexesForProposedSelection proposedSelectionIndexes: IndexSet) -> IndexSet {

		// Don’t allow selecting group items.
		// If any index in IndexSet contains a group item,
		// return the current selection (not a modified version of the proposed selection).

		for index in proposedSelectionIndexes {
			if let node = nodeForRow(index), node.isGroupItem {
				return outlineView.selectedRowIndexes
			}
		}

		return proposedSelectionIndexes
	}

	func outlineView(_ outlineView: NSOutlineView, shouldSelectItem item: Any) -> Bool {

		return !self.outlineView(outlineView, isGroupItem: item)
	}

    func outlineViewSelectionDidChange(_ notification: Notification) {
<<<<<<< HEAD
		selectionDidChange(selectedObjects.isEmpty ? nil : selectedObjects)
=======

		postSidebarSelectionDidChangeNotification(selectedObjects.isEmpty ? nil : selectedObjects)

		self.invalidateRestorableState()
>>>>>>> f7dd3e65
    }

	//MARK: - Node Manipulation
	
	func deleteNodes(_ nodes: [Node]) {
		
		let nodesToDelete = treeController.normalizedSelectedNodes(nodes)
		
		guard let undoManager = undoManager, let deleteCommand = DeleteFromSidebarCommand(nodesToDelete: nodesToDelete, treeController: treeController, undoManager: undoManager) else {
			return
		}
		
		animatingChanges = true
		outlineView.beginUpdates()
		
		let indexSetsGroupedByParent = Node.indexSetsGroupedByParent(nodesToDelete)
		for (parent, indexSet) in indexSetsGroupedByParent {
			outlineView.removeItems(at: indexSet, inParent: parent.isRoot ? nil : parent, withAnimation: [.slideDown])
		}
		
		outlineView.endUpdates()
		
		runCommand(deleteCommand)
		animatingChanges = false
	}

	// MARK: - API

	func rebuildTreeAndRestoreSelection() {
		let savedSelection = selectedNodes
		rebuildTreeAndReloadDataIfNeeded()
		restoreSelection(to: savedSelection, sendNotificationIfChanged: true)
	}
}

// MARK: - NSUserInterfaceValidations

extension SidebarViewController: NSUserInterfaceValidations {

	func validateUserInterfaceItem(_ item: NSValidatedUserInterfaceItem) -> Bool {

		if item.action == #selector(copy(_:)) {
			return NSPasteboard.general.canCopyAtLeastOneObject(selectedObjects)
		}
		return true
	}
}

//MARK: - Private

private extension SidebarViewController {
	
	var selectedNodes: [Node] {
		if let nodes = outlineView.selectedItems as? [Node] {
			return nodes
		}
		return [Node]()
	}

	var singleSelectedNode: Node? {
		guard selectedNodes.count == 1 else {
			return nil
		}
		return selectedNodes.first!
	}

	var singleSelectedFeed: Feed? {
		guard let node = singleSelectedNode else {
			return nil
		}
		return node.representedObject as? Feed
	}

	func rebuildTreeAndReloadDataIfNeeded() {
		
		if !animatingChanges && !BatchUpdate.shared.isPerforming {
			treeController.rebuild()
			outlineView.reloadData()
		}
	}

	func restoreSelection(to nodes: [Node], sendNotificationIfChanged: Bool) {
		if selectedNodes == nodes { // Nothing to do?
			return
		}

		var indexes = IndexSet()
		for node in nodes {
			let row = outlineView.row(forItem: node as Any)
			if row > -1 {
				indexes.insert(row)
			}
		}

		outlineView.selectRowIndexes(indexes, byExtendingSelection: false)

		if selectedNodes != nodes && sendNotificationIfChanged {
			selectionDidChange(selectedObjects)
		}
	}

	func selectionDidChange(_ selectedObjects: [AnyObject]?) {
		delegate?.sidebarSelectionDidChange(self, selectedObjects: selectedObjects)
	}

	func updateUnreadCounts(for objects: [AnyObject]) {

		// On selection, update unread counts for folders and feeds.
		// For feeds, actually fetch from database.

		for object in objects {
			if let feed = object as? Feed, let account = feed.account {
				account.updateUnreadCounts(for: Set([feed]))
			}
			else if let folder = object as? Folder, let account = folder.account {
				account.updateUnreadCounts(for: folder.flattenedFeeds())
			}
		}
	}

	func nodeForItem(_ item: AnyObject?) -> Node {

		if item == nil {
			return treeController.rootNode
		}
		return item as! Node
	}

	func nodeForRow(_ row: Int) -> Node? {
		
		if row < 0 || row >= outlineView.numberOfRows {
			return nil
		}
		
		if let node = outlineView.item(atRow: row) as? Node {
			return node
		}
		return nil
	}
	
	func rowHasAtLeastOneUnreadArticle(_ row: Int) -> Bool {
		
		if let oneNode = nodeForRow(row) {
			if let unreadCountProvider = oneNode.representedObject as? UnreadCountProvider {
				if unreadCountProvider.unreadCount > 0 {
					return true
				}
			}
		}
		return false
	}

	func rowIsGroupItem(_ row: Int) -> Bool {

		if let node = nodeForRow(row), outlineView.isGroupItem(node) {
			return true
		}
		return false
	}

	func nextSelectableRowWithUnreadArticle() -> Int? {

		// Skip group items, because they should never be selected.

		let selectedRow = outlineView.selectedRow
		let numberOfRows = outlineView.numberOfRows
		var row = selectedRow + 1
		
		while (row < numberOfRows) {
			if rowHasAtLeastOneUnreadArticle(row) && !rowIsGroupItem(row) {
				return row
			}
			row += 1
		}
		
		row = 0
		while (row <= selectedRow) {
			if rowHasAtLeastOneUnreadArticle(row) && !rowIsGroupItem(row) {
				return row
			}
			row += 1
		}
		
		return nil
	}

	func configure(_ cell: SidebarCell, _ node: Node) {
		cell.cellAppearance = sidebarCellAppearance
		cell.name = nameFor(node)
		configureUnreadCount(cell, node)
		configureFavicon(cell, node)
		cell.shouldShowImage = node.representedObject is SmallIconProvider
	}

	func configureUnreadCount(_ cell: SidebarCell, _ node: Node) {

		cell.unreadCount = unreadCountFor(node)
	}

	func configureFavicon(_ cell: SidebarCell, _ node: Node) {

		cell.image = imageFor(node)
	}

	func configureGroupCell(_ cell: NSTableCellView, _ node: Node) {
		cell.textField?.stringValue = nameFor(node)
	}

	func imageFor(_ node: Node) -> NSImage? {

		if let smallIconProvider = node.representedObject as? SmallIconProvider {
			return smallIconProvider.smallIcon
		}
		return nil
	}

	func nameFor(_ node: Node) -> String {

		if let displayNameProvider = node.representedObject as? DisplayNameProvider {
			return displayNameProvider.nameForDisplay
		}
		return ""
	}

	func unreadCountFor(_ node: Node) -> Int {

		if let unreadCountProvider = node.representedObject as? UnreadCountProvider {
			return unreadCountProvider.unreadCount
		}
		return 0
	}

	func cellForRowView(_ rowView: NSTableRowView) -> SidebarCell? {

		return rowView.view(atColumn: 0) as? SidebarCell
	}

	func applyToAvailableCells(_ callback: (SidebarCell, Node) -> Void) {

		outlineView.enumerateAvailableRowViews { (rowView: NSTableRowView, row: Int) -> Void in

			guard let cell = cellForRowView(rowView), let node = nodeForRow(row) else {
				return
			}
			callback(cell, node)
		}
	}

	func applyToCellsForRepresentedObject(_ representedObject: AnyObject, _ callback: (SidebarCell, Node) -> Void) {

		applyToAvailableCells { (cell, node) in
			if node.representedObject === representedObject {
				callback(cell, node)
			}
		}
	}

	func configureCellsForRepresentedObject(_ representedObject: AnyObject) {

		applyToCellsForRepresentedObject(representedObject, configure)
	}

	func configureUnreadCountForCellsForRepresentedObject(_ representedObject: AnyObject) {

		applyToCellsForRepresentedObject(representedObject, configureUnreadCount)
	}

	@discardableResult
	func revealAndSelectRepresentedObject(_ representedObject: AnyObject) -> Bool {

		return outlineView.revealAndSelectRepresentedObject(representedObject, treeController)
	}
}

<|MERGE_RESOLUTION|>--- conflicted
+++ resolved
@@ -302,14 +302,8 @@
 	}
 
     func outlineViewSelectionDidChange(_ notification: Notification) {
-<<<<<<< HEAD
 		selectionDidChange(selectedObjects.isEmpty ? nil : selectedObjects)
-=======
-
-		postSidebarSelectionDidChangeNotification(selectedObjects.isEmpty ? nil : selectedObjects)
-
 		self.invalidateRestorableState()
->>>>>>> f7dd3e65
     }
 
 	//MARK: - Node Manipulation
