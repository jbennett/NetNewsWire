--- conflicted
+++ resolved
@@ -24,10 +24,11 @@
 		512E09012268907400BDCFDD /* MasterFeedTableViewSectionHeader.swift in Sources */ = {isa = PBXBuildFile; fileRef = 512E08F722688F7C00BDCFDD /* MasterFeedTableViewSectionHeader.swift */; };
 		512E09352268B25900BDCFDD /* UISplitViewController-Extensions.swift in Sources */ = {isa = PBXBuildFile; fileRef = 512E092B2268B25500BDCFDD /* UISplitViewController-Extensions.swift */; };
 		512E094D2268B8AB00BDCFDD /* DeleteCommand.swift in Sources */ = {isa = PBXBuildFile; fileRef = 84B99C9C1FAE83C600ECDEDB /* DeleteCommand.swift */; };
-<<<<<<< HEAD
 		51322855232EED360033D4ED /* VibrantSelectAction.swift in Sources */ = {isa = PBXBuildFile; fileRef = 51322854232EED360033D4ED /* VibrantSelectAction.swift */; };
 		51322859232FDDB80033D4ED /* VibrantButtonStyle.swift in Sources */ = {isa = PBXBuildFile; fileRef = 51322858232FDDB80033D4ED /* VibrantButtonStyle.swift */; };
 		5132285B232FF2C40033D4ED /* SettingsRefreshSelectionView.swift in Sources */ = {isa = PBXBuildFile; fileRef = 5132285A232FF2C40033D4ED /* SettingsRefreshSelectionView.swift */; };
+		513228FB233037630033D4ED /* Reachability.swift in Sources */ = {isa = PBXBuildFile; fileRef = 513228F2233037620033D4ED /* Reachability.swift */; };
+		513228FC233037630033D4ED /* Reachability.swift in Sources */ = {isa = PBXBuildFile; fileRef = 513228F2233037620033D4ED /* Reachability.swift */; };
 		513C5CE9232571C2003D4054 /* ShareViewController.swift in Sources */ = {isa = PBXBuildFile; fileRef = 513C5CE8232571C2003D4054 /* ShareViewController.swift */; };
 		513C5CEC232571C2003D4054 /* MainInterface.storyboard in Resources */ = {isa = PBXBuildFile; fileRef = 513C5CEA232571C2003D4054 /* MainInterface.storyboard */; };
 		513C5CF0232571C2003D4054 /* NetNewsWire iOS Share Extension.appex in Embed App Extensions */ = {isa = PBXBuildFile; fileRef = 513C5CE6232571C2003D4054 /* NetNewsWire iOS Share Extension.appex */; settings = {ATTRIBUTES = (RemoveHeadersOnCopy, ); }; };
@@ -49,9 +50,6 @@
 		513C5D0D232574DA003D4054 /* RSTree.framework in Embed Frameworks */ = {isa = PBXBuildFile; fileRef = 84C37F9520DD8CFE00CA8CF5 /* RSTree.framework */; settings = {ATTRIBUTES = (CodeSignOnCopy, RemoveHeadersOnCopy, ); }; };
 		513C5D0E232574E4003D4054 /* SyncDatabase.framework in Frameworks */ = {isa = PBXBuildFile; fileRef = 51554C01228B6EB50055115A /* SyncDatabase.framework */; };
 		513C5D0F232574E4003D4054 /* SyncDatabase.framework in Embed Frameworks */ = {isa = PBXBuildFile; fileRef = 51554C01228B6EB50055115A /* SyncDatabase.framework */; settings = {ATTRIBUTES = (CodeSignOnCopy, RemoveHeadersOnCopy, ); }; };
-=======
-		513228D023302E470033D4ED /* Reachability.swift in Sources */ = {isa = PBXBuildFile; fileRef = 513228CF23302E470033D4ED /* Reachability.swift */; };
->>>>>>> 0458fd38
 		5144EA2F2279FAB600D19003 /* AccountsDetailViewController.swift in Sources */ = {isa = PBXBuildFile; fileRef = 5144EA2E2279FAB600D19003 /* AccountsDetailViewController.swift */; };
 		5144EA362279FC3D00D19003 /* AccountsAddLocal.xib in Resources */ = {isa = PBXBuildFile; fileRef = 5144EA352279FC3D00D19003 /* AccountsAddLocal.xib */; };
 		5144EA382279FC6200D19003 /* AccountsAddLocalWindowController.swift in Sources */ = {isa = PBXBuildFile; fileRef = 5144EA372279FC6200D19003 /* AccountsAddLocalWindowController.swift */; };
@@ -769,17 +767,14 @@
 		5127B237222B4849006D641D /* DetailKeyboardShortcuts.plist */ = {isa = PBXFileReference; fileEncoding = 4; lastKnownFileType = text.plist.xml; path = DetailKeyboardShortcuts.plist; sourceTree = "<group>"; };
 		512E08F722688F7C00BDCFDD /* MasterFeedTableViewSectionHeader.swift */ = {isa = PBXFileReference; lastKnownFileType = sourcecode.swift; path = MasterFeedTableViewSectionHeader.swift; sourceTree = "<group>"; };
 		512E092B2268B25500BDCFDD /* UISplitViewController-Extensions.swift */ = {isa = PBXFileReference; lastKnownFileType = sourcecode.swift; path = "UISplitViewController-Extensions.swift"; sourceTree = "<group>"; };
-<<<<<<< HEAD
 		51322854232EED360033D4ED /* VibrantSelectAction.swift */ = {isa = PBXFileReference; lastKnownFileType = sourcecode.swift; path = VibrantSelectAction.swift; sourceTree = "<group>"; };
 		51322858232FDDB80033D4ED /* VibrantButtonStyle.swift */ = {isa = PBXFileReference; lastKnownFileType = sourcecode.swift; path = VibrantButtonStyle.swift; sourceTree = "<group>"; };
 		5132285A232FF2C40033D4ED /* SettingsRefreshSelectionView.swift */ = {isa = PBXFileReference; lastKnownFileType = sourcecode.swift; path = SettingsRefreshSelectionView.swift; sourceTree = "<group>"; };
+		513228F2233037620033D4ED /* Reachability.swift */ = {isa = PBXFileReference; fileEncoding = 4; lastKnownFileType = sourcecode.swift; path = Reachability.swift; sourceTree = "<group>"; };
 		513C5CE6232571C2003D4054 /* NetNewsWire iOS Share Extension.appex */ = {isa = PBXFileReference; explicitFileType = "wrapper.app-extension"; includeInIndex = 0; path = "NetNewsWire iOS Share Extension.appex"; sourceTree = BUILT_PRODUCTS_DIR; };
 		513C5CE8232571C2003D4054 /* ShareViewController.swift */ = {isa = PBXFileReference; lastKnownFileType = sourcecode.swift; path = ShareViewController.swift; sourceTree = "<group>"; };
 		513C5CEB232571C2003D4054 /* Base */ = {isa = PBXFileReference; lastKnownFileType = file.storyboard; name = Base; path = Base.lproj/MainInterface.storyboard; sourceTree = "<group>"; };
 		513C5CED232571C2003D4054 /* Info.plist */ = {isa = PBXFileReference; lastKnownFileType = text.plist.xml; path = Info.plist; sourceTree = "<group>"; };
-=======
-		513228CF23302E470033D4ED /* Reachability.swift */ = {isa = PBXFileReference; fileEncoding = 4; lastKnownFileType = sourcecode.swift; path = Reachability.swift; sourceTree = "<group>"; };
->>>>>>> 0458fd38
 		5144EA2E2279FAB600D19003 /* AccountsDetailViewController.swift */ = {isa = PBXFileReference; fileEncoding = 4; lastKnownFileType = sourcecode.swift; path = AccountsDetailViewController.swift; sourceTree = "<group>"; };
 		5144EA352279FC3D00D19003 /* AccountsAddLocal.xib */ = {isa = PBXFileReference; lastKnownFileType = file.xib; path = AccountsAddLocal.xib; sourceTree = "<group>"; };
 		5144EA372279FC6200D19003 /* AccountsAddLocalWindowController.swift */ = {isa = PBXFileReference; lastKnownFileType = sourcecode.swift; path = AccountsAddLocalWindowController.swift; sourceTree = "<group>"; };
@@ -1165,7 +1160,14 @@
 			path = Tree;
 			sourceTree = "<group>";
 		};
-<<<<<<< HEAD
+		513228F1233037620033D4ED /* Network */ = {
+			isa = PBXGroup;
+			children = (
+				513228F2233037620033D4ED /* Reachability.swift */,
+			);
+			path = Network;
+			sourceTree = "<group>";
+		};
 		513C5CE7232571C2003D4054 /* ShareExtension */ = {
 			isa = PBXGroup;
 			children = (
@@ -1177,14 +1179,6 @@
 				515D4FCD2325909200EE1167 /* NetNewsWire_iOS_ShareExtension.entitlements */,
 			);
 			path = ShareExtension;
-=======
-		513228CE23302E470033D4ED /* Network */ = {
-			isa = PBXGroup;
-			children = (
-				513228CF23302E470033D4ED /* Reachability.swift */,
-			);
-			path = Network;
->>>>>>> 0458fd38
 			sourceTree = "<group>";
 		};
 		5144EA39227A377700D19003 /* OPML */ = {
@@ -1204,15 +1198,6 @@
 				51554C01228B6EB50055115A /* SyncDatabase.framework */,
 			);
 			name = Products;
-			sourceTree = "<group>";
-		};
-<<<<<<< HEAD
-		515E4EA82324FF710057B0E7 /* Credentials */ = {
-			isa = PBXGroup;
-			children = (
-			);
-			name = Credentials;
-			path = ../Frameworks/Account/Credentials;
 			sourceTree = "<group>";
 		};
 		515E4F06232506240057B0E7 /* Account */ = {
@@ -1228,8 +1213,6 @@
 			path = Account;
 			sourceTree = "<group>";
 		};
-=======
->>>>>>> 0458fd38
 		5183CCDB226F1EEB0010922C /* Progress */ = {
 			isa = PBXGroup;
 			children = (
@@ -1854,8 +1837,8 @@
 				5183CCEA226F70350010922C /* Timer */,
 				849A97561ED9EB0D007D329B /* Data */,
 				512E08DD22687FA000BDCFDD /* Tree */,
-				513228CE23302E470033D4ED /* Network */,
 				849A97961ED9EFAA007D329B /* Extensions */,
+				513228F1233037620033D4ED /* Network */,
 				511D43CE231FA51100FB1562 /* Resources */,
 			);
 			path = Shared;
@@ -2753,6 +2736,7 @@
 				51C4528D2265095F00C03939 /* AddFolderViewController.swift in Sources */,
 				51934CD023108953006127BE /* ActivityID.swift in Sources */,
 				51C452782265091600C03939 /* MasterTimelineCellData.swift in Sources */,
+				513228FC233037630033D4ED /* Reachability.swift in Sources */,
 				51C45259226508D300C03939 /* AppDefaults.swift in Sources */,
 				519D73FB2323FF35008BB345 /* SettingsView.swift in Sources */,
 				511D4419231FC02D00FB1562 /* KeyboardManager.swift in Sources */,
@@ -2780,6 +2764,7 @@
 				8444C8F21FED81840051386C /* OPMLExporter.swift in Sources */,
 				849A975E1ED9EB72007D329B /* MainWindowController.swift in Sources */,
 				84F2D53A1FC2308B00998D64 /* UnreadFeed.swift in Sources */,
+				513228FB233037630033D4ED /* Reachability.swift in Sources */,
 				845A29221FC9251E007B49E3 /* SidebarCellLayout.swift in Sources */,
 				84AD1EBA2031649C00BC20B7 /* SmartFeedPasteboardWriter.swift in Sources */,
 				84CC88181FE59CBF00644329 /* SmartFeedsController.swift in Sources */,
@@ -2798,7 +2783,6 @@
 				8405DD9C22153BD7008CE1BF /* NSView-Extensions.swift in Sources */,
 				849A979F1ED9F130007D329B /* SidebarCell.swift in Sources */,
 				51E595A5228CC36500FCC42B /* ArticleStatusSyncTimer.swift in Sources */,
-				513228D023302E470033D4ED /* Reachability.swift in Sources */,
 				849A97651ED9EB96007D329B /* FeedTreeControllerDelegate.swift in Sources */,
 				849A97671ED9EB96007D329B /* UnreadCountView.swift in Sources */,
 				840BEE4121D70E64009BBAFA /* CrashReportWindowController.swift in Sources */,
