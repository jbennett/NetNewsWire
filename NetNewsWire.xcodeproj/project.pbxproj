// !$*UTF8*$!
{
	archiveVersion = 1;
	classes = {
	};
	objectVersion = 46;
	objects = {

/* Begin PBXBuildFile section */
		5110AB7822B7BD6200A94F76 /* AddView.swift in Sources */ = {isa = PBXBuildFile; fileRef = 5110AB7722B7BD6200A94F76 /* AddView.swift */; };
		51126DA4225FDE2F00722696 /* RSImage-Extensions.swift in Sources */ = {isa = PBXBuildFile; fileRef = 51126DA3225FDE2F00722696 /* RSImage-Extensions.swift */; };
		5115CAF42266301400B21BCE /* AddContainerViewController.swift in Sources */ = {isa = PBXBuildFile; fileRef = 51121B5A22661FEF00BC0EC1 /* AddContainerViewController.swift */; };
		5126EE97226CB48A00C22AFC /* AppCoordinator.swift in Sources */ = {isa = PBXBuildFile; fileRef = 5126EE96226CB48A00C22AFC /* AppCoordinator.swift */; };
		5127B238222B4849006D641D /* DetailKeyboardDelegate.swift in Sources */ = {isa = PBXBuildFile; fileRef = 5127B236222B4849006D641D /* DetailKeyboardDelegate.swift */; };
		5127B23A222B4849006D641D /* DetailKeyboardShortcuts.plist in Resources */ = {isa = PBXBuildFile; fileRef = 5127B237222B4849006D641D /* DetailKeyboardShortcuts.plist */; };
		512E08E62268800D00BDCFDD /* FolderTreeControllerDelegate.swift in Sources */ = {isa = PBXBuildFile; fileRef = 849A97A11ED9F180007D329B /* FolderTreeControllerDelegate.swift */; };
		512E08E72268801200BDCFDD /* FeedTreeControllerDelegate.swift in Sources */ = {isa = PBXBuildFile; fileRef = 849A97611ED9EB96007D329B /* FeedTreeControllerDelegate.swift */; };
		512E09012268907400BDCFDD /* MasterFeedTableViewSectionHeader.swift in Sources */ = {isa = PBXBuildFile; fileRef = 512E08F722688F7C00BDCFDD /* MasterFeedTableViewSectionHeader.swift */; };
		512E09352268B25900BDCFDD /* UISplitViewController-Extensions.swift in Sources */ = {isa = PBXBuildFile; fileRef = 512E092B2268B25500BDCFDD /* UISplitViewController-Extensions.swift */; };
		512E094D2268B8AB00BDCFDD /* DeleteCommand.swift in Sources */ = {isa = PBXBuildFile; fileRef = 84B99C9C1FAE83C600ECDEDB /* DeleteCommand.swift */; };
		5144EA2F2279FAB600D19003 /* AccountsDetailViewController.swift in Sources */ = {isa = PBXBuildFile; fileRef = 5144EA2E2279FAB600D19003 /* AccountsDetailViewController.swift */; };
		5144EA362279FC3D00D19003 /* AccountsAddLocal.xib in Resources */ = {isa = PBXBuildFile; fileRef = 5144EA352279FC3D00D19003 /* AccountsAddLocal.xib */; };
		5144EA382279FC6200D19003 /* AccountsAddLocalWindowController.swift in Sources */ = {isa = PBXBuildFile; fileRef = 5144EA372279FC6200D19003 /* AccountsAddLocalWindowController.swift */; };
		5144EA3B227A379E00D19003 /* ImportOPMLSheet.xib in Resources */ = {isa = PBXBuildFile; fileRef = 5144EA3A227A379E00D19003 /* ImportOPMLSheet.xib */; };
		5144EA3D227A37AF00D19003 /* ExportOPMLSheet.xib in Resources */ = {isa = PBXBuildFile; fileRef = 5144EA3C227A37AF00D19003 /* ExportOPMLSheet.xib */; };
		5144EA40227A37EC00D19003 /* ImportOPMLWindowController.swift in Sources */ = {isa = PBXBuildFile; fileRef = 5144EA3E227A37EC00D19003 /* ImportOPMLWindowController.swift */; };
		5144EA43227A380F00D19003 /* ExportOPMLWindowController.swift in Sources */ = {isa = PBXBuildFile; fileRef = 5144EA42227A380F00D19003 /* ExportOPMLWindowController.swift */; };
		5144EA51227B8E4500D19003 /* AccountsFeedbinWindowController.swift in Sources */ = {isa = PBXBuildFile; fileRef = 5144EA4F227B8E4500D19003 /* AccountsFeedbinWindowController.swift */; };
		5144EA52227B8E4500D19003 /* AccountsFeedbin.xib in Resources */ = {isa = PBXBuildFile; fileRef = 5144EA50227B8E4500D19003 /* AccountsFeedbin.xib */; };
		51543685228F6753005E1CDF /* DetailAccountViewController.swift in Sources */ = {isa = PBXBuildFile; fileRef = 51543684228F6753005E1CDF /* DetailAccountViewController.swift */; };
		515436882291D75D005E1CDF /* AddLocalAccountViewController.swift in Sources */ = {isa = PBXBuildFile; fileRef = 515436872291D75D005E1CDF /* AddLocalAccountViewController.swift */; };
		5154368A2291FED9005E1CDF /* FeedbinAccountViewController.swift in Sources */ = {isa = PBXBuildFile; fileRef = 515436892291FED9005E1CDF /* FeedbinAccountViewController.swift */; };
		5154368B229404D1005E1CDF /* FaviconGenerator.swift in Sources */ = {isa = PBXBuildFile; fileRef = 51EF0F76227716200050506E /* FaviconGenerator.swift */; };
		51554C24228B71910055115A /* SyncDatabase.framework in Frameworks */ = {isa = PBXBuildFile; fileRef = 51554C01228B6EB50055115A /* SyncDatabase.framework */; };
		51554C25228B71910055115A /* SyncDatabase.framework in Embed Frameworks */ = {isa = PBXBuildFile; fileRef = 51554C01228B6EB50055115A /* SyncDatabase.framework */; settings = {ATTRIBUTES = (CodeSignOnCopy, RemoveHeadersOnCopy, ); }; };
		51554C30228B71A10055115A /* SyncDatabase.framework in Frameworks */ = {isa = PBXBuildFile; fileRef = 51554C01228B6EB50055115A /* SyncDatabase.framework */; };
		51554C31228B71A10055115A /* SyncDatabase.framework in Embed Frameworks */ = {isa = PBXBuildFile; fileRef = 51554C01228B6EB50055115A /* SyncDatabase.framework */; settings = {ATTRIBUTES = (CodeSignOnCopy, RemoveHeadersOnCopy, ); }; };
		5183CCD0226E1E880010922C /* NonIntrinsicLabel.swift in Sources */ = {isa = PBXBuildFile; fileRef = 5183CCCF226E1E880010922C /* NonIntrinsicLabel.swift */; };
		5183CCDA226E31A50010922C /* NonIntrinsicImageView.swift in Sources */ = {isa = PBXBuildFile; fileRef = 5183CCD9226E31A50010922C /* NonIntrinsicImageView.swift */; };
		5183CCDD226F1F5C0010922C /* NavigationProgressView.swift in Sources */ = {isa = PBXBuildFile; fileRef = 5183CCDC226F1F5C0010922C /* NavigationProgressView.swift */; };
		5183CCDF226F1FCC0010922C /* UINavigationController+Progress.swift in Sources */ = {isa = PBXBuildFile; fileRef = 5183CCDE226F1FCC0010922C /* UINavigationController+Progress.swift */; };
		5183CCE3226F314C0010922C /* ProgressTableViewController.swift in Sources */ = {isa = PBXBuildFile; fileRef = 5183CCE2226F314C0010922C /* ProgressTableViewController.swift */; };
		5183CCE5226F4DFA0010922C /* RefreshInterval.swift in Sources */ = {isa = PBXBuildFile; fileRef = 5183CCE4226F4DFA0010922C /* RefreshInterval.swift */; };
		5183CCE6226F4E110010922C /* RefreshInterval.swift in Sources */ = {isa = PBXBuildFile; fileRef = 5183CCE4226F4DFA0010922C /* RefreshInterval.swift */; };
		5183CCE8226F68D90010922C /* AccountRefreshTimer.swift in Sources */ = {isa = PBXBuildFile; fileRef = 5183CCE7226F68D90010922C /* AccountRefreshTimer.swift */; };
		5183CCE9226F68D90010922C /* AccountRefreshTimer.swift in Sources */ = {isa = PBXBuildFile; fileRef = 5183CCE7226F68D90010922C /* AccountRefreshTimer.swift */; };
		5183CCED22711DCE0010922C /* Settings.storyboard in Resources */ = {isa = PBXBuildFile; fileRef = 5183CCEC22711DCE0010922C /* Settings.storyboard */; };
		5183CCEF227125970010922C /* SettingsViewController.swift in Sources */ = {isa = PBXBuildFile; fileRef = 5183CCEE227125970010922C /* SettingsViewController.swift */; };
		519B8D332143397200FA689C /* SharingServiceDelegate.swift in Sources */ = {isa = PBXBuildFile; fileRef = 519B8D322143397200FA689C /* SharingServiceDelegate.swift */; };
		519E743D22C663F900A78E47 /* SceneDelegate.swift in Sources */ = {isa = PBXBuildFile; fileRef = 519E743422C663F900A78E47 /* SceneDelegate.swift */; };
		51C451A9226377C200C03939 /* ArticlesDatabase.framework in Frameworks */ = {isa = PBXBuildFile; fileRef = 8407167F2262A61100344432 /* ArticlesDatabase.framework */; };
		51C451AA226377C200C03939 /* ArticlesDatabase.framework in Embed Frameworks */ = {isa = PBXBuildFile; fileRef = 8407167F2262A61100344432 /* ArticlesDatabase.framework */; settings = {ATTRIBUTES = (CodeSignOnCopy, RemoveHeadersOnCopy, ); }; };
		51C451B9226377C900C03939 /* Articles.framework in Frameworks */ = {isa = PBXBuildFile; fileRef = 840716732262A60F00344432 /* Articles.framework */; };
		51C451BA226377C900C03939 /* Articles.framework in Embed Frameworks */ = {isa = PBXBuildFile; fileRef = 840716732262A60F00344432 /* Articles.framework */; settings = {ATTRIBUTES = (CodeSignOnCopy, RemoveHeadersOnCopy, ); }; };
		51C451BD226377D000C03939 /* Account.framework in Frameworks */ = {isa = PBXBuildFile; fileRef = 8407166A2262A60D00344432 /* Account.framework */; };
		51C451BE226377D000C03939 /* Account.framework in Embed Frameworks */ = {isa = PBXBuildFile; fileRef = 8407166A2262A60D00344432 /* Account.framework */; settings = {ATTRIBUTES = (CodeSignOnCopy, RemoveHeadersOnCopy, ); }; };
		51C451D22264C7F200C03939 /* RSWeb.framework in Frameworks */ = {isa = PBXBuildFile; fileRef = 84C37FA320DD8D0500CA8CF5 /* RSWeb.framework */; };
		51C451D32264C7F200C03939 /* RSWeb.framework in Embed Frameworks */ = {isa = PBXBuildFile; fileRef = 84C37FA320DD8D0500CA8CF5 /* RSWeb.framework */; settings = {ATTRIBUTES = (CodeSignOnCopy, RemoveHeadersOnCopy, ); }; };
		51C451E02264C7F900C03939 /* RSTree.framework in Frameworks */ = {isa = PBXBuildFile; fileRef = 84C37F9520DD8CFE00CA8CF5 /* RSTree.framework */; };
		51C451E12264C7F900C03939 /* RSTree.framework in Embed Frameworks */ = {isa = PBXBuildFile; fileRef = 84C37F9520DD8CFE00CA8CF5 /* RSTree.framework */; settings = {ATTRIBUTES = (CodeSignOnCopy, RemoveHeadersOnCopy, ); }; };
		51C451E42264C80600C03939 /* RSParser.framework in Frameworks */ = {isa = PBXBuildFile; fileRef = 84C37F8C20DD8CF800CA8CF5 /* RSParser.framework */; };
		51C451E52264C80600C03939 /* RSParser.framework in Embed Frameworks */ = {isa = PBXBuildFile; fileRef = 84C37F8C20DD8CF800CA8CF5 /* RSParser.framework */; settings = {ATTRIBUTES = (CodeSignOnCopy, RemoveHeadersOnCopy, ); }; };
		51C451E82264C81000C03939 /* RSDatabase.framework in Frameworks */ = {isa = PBXBuildFile; fileRef = 84C37FC420DD8E0C00CA8CF5 /* RSDatabase.framework */; };
		51C451E92264C81000C03939 /* RSDatabase.framework in Embed Frameworks */ = {isa = PBXBuildFile; fileRef = 84C37FC420DD8E0C00CA8CF5 /* RSDatabase.framework */; settings = {ATTRIBUTES = (CodeSignOnCopy, RemoveHeadersOnCopy, ); }; };
		51C451EC2264C81B00C03939 /* RSCore.framework in Frameworks */ = {isa = PBXBuildFile; fileRef = 84C37F8520DD8CF200CA8CF5 /* RSCore.framework */; };
		51C451ED2264C81B00C03939 /* RSCore.framework in Embed Frameworks */ = {isa = PBXBuildFile; fileRef = 84C37F8520DD8CF200CA8CF5 /* RSCore.framework */; settings = {ATTRIBUTES = (CodeSignOnCopy, RemoveHeadersOnCopy, ); }; };
		51C451F02264C83100C03939 /* ArticlesDatabase.framework in Frameworks */ = {isa = PBXBuildFile; fileRef = 8407167F2262A61100344432 /* ArticlesDatabase.framework */; };
		51C451F12264C83100C03939 /* ArticlesDatabase.framework in Embed Frameworks */ = {isa = PBXBuildFile; fileRef = 8407167F2262A61100344432 /* ArticlesDatabase.framework */; settings = {ATTRIBUTES = (CodeSignOnCopy, RemoveHeadersOnCopy, ); }; };
		51C451F42264C83900C03939 /* Articles.framework in Frameworks */ = {isa = PBXBuildFile; fileRef = 840716732262A60F00344432 /* Articles.framework */; };
		51C451F52264C83900C03939 /* Articles.framework in Embed Frameworks */ = {isa = PBXBuildFile; fileRef = 840716732262A60F00344432 /* Articles.framework */; settings = {ATTRIBUTES = (CodeSignOnCopy, RemoveHeadersOnCopy, ); }; };
		51C451F82264C83E00C03939 /* Account.framework in Frameworks */ = {isa = PBXBuildFile; fileRef = 8407166A2262A60D00344432 /* Account.framework */; };
		51C451F92264C83E00C03939 /* Account.framework in Embed Frameworks */ = {isa = PBXBuildFile; fileRef = 8407166A2262A60D00344432 /* Account.framework */; settings = {ATTRIBUTES = (CodeSignOnCopy, RemoveHeadersOnCopy, ); }; };
		51C45258226508CF00C03939 /* AppAssets.swift in Sources */ = {isa = PBXBuildFile; fileRef = 51C45254226507D200C03939 /* AppAssets.swift */; };
		51C45259226508D300C03939 /* AppDefaults.swift in Sources */ = {isa = PBXBuildFile; fileRef = 51C45255226507D200C03939 /* AppDefaults.swift */; };
		51C4525A226508D600C03939 /* UIStoryboard-Extensions.swift in Sources */ = {isa = PBXBuildFile; fileRef = 51C4524E226506F400C03939 /* UIStoryboard-Extensions.swift */; };
		51C4525C226508DF00C03939 /* String-Extensions.swift in Sources */ = {isa = PBXBuildFile; fileRef = 51C45250226506F400C03939 /* String-Extensions.swift */; };
		51C45268226508F600C03939 /* MasterFeedUnreadCountView.swift in Sources */ = {isa = PBXBuildFile; fileRef = 51C45261226508F600C03939 /* MasterFeedUnreadCountView.swift */; };
		51C45269226508F600C03939 /* MasterFeedTableViewCell.swift in Sources */ = {isa = PBXBuildFile; fileRef = 51C45262226508F600C03939 /* MasterFeedTableViewCell.swift */; };
		51C4526A226508F600C03939 /* MasterFeedTableViewCellLayout.swift in Sources */ = {isa = PBXBuildFile; fileRef = 51C45263226508F600C03939 /* MasterFeedTableViewCellLayout.swift */; };
		51C4526B226508F600C03939 /* MasterFeedViewController.swift in Sources */ = {isa = PBXBuildFile; fileRef = 51C45264226508F600C03939 /* MasterFeedViewController.swift */; };
		51C452762265091600C03939 /* MasterTimelineViewController.swift in Sources */ = {isa = PBXBuildFile; fileRef = 51C4526E2265091600C03939 /* MasterTimelineViewController.swift */; };
		51C452772265091600C03939 /* MultilineUILabelSizer.swift in Sources */ = {isa = PBXBuildFile; fileRef = 51C452702265091600C03939 /* MultilineUILabelSizer.swift */; };
		51C452782265091600C03939 /* MasterTimelineCellData.swift in Sources */ = {isa = PBXBuildFile; fileRef = 51C452712265091600C03939 /* MasterTimelineCellData.swift */; };
		51C452792265091600C03939 /* MasterTimelineTableViewCell.swift in Sources */ = {isa = PBXBuildFile; fileRef = 51C452722265091600C03939 /* MasterTimelineTableViewCell.swift */; };
		51C4527B2265091600C03939 /* MasterUnreadIndicatorView.swift in Sources */ = {isa = PBXBuildFile; fileRef = 51C452742265091600C03939 /* MasterUnreadIndicatorView.swift */; };
		51C4527C2265091600C03939 /* MasterTimelineDefaultCellLayout.swift in Sources */ = {isa = PBXBuildFile; fileRef = 51C452752265091600C03939 /* MasterTimelineDefaultCellLayout.swift */; };
		51C4527F2265092C00C03939 /* DetailViewController.swift in Sources */ = {isa = PBXBuildFile; fileRef = 51C4527E2265092C00C03939 /* DetailViewController.swift */; };
		51C452852265093600C03939 /* AddFeedFolderPickerData.swift in Sources */ = {isa = PBXBuildFile; fileRef = 51C452812265093600C03939 /* AddFeedFolderPickerData.swift */; };
		51C452862265093600C03939 /* Add.storyboard in Resources */ = {isa = PBXBuildFile; fileRef = 51C452822265093600C03939 /* Add.storyboard */; };
		51C452882265093600C03939 /* AddFeedViewController.swift in Sources */ = {isa = PBXBuildFile; fileRef = 51C452842265093600C03939 /* AddFeedViewController.swift */; };
		51C4528D2265095F00C03939 /* AddFolderViewController.swift in Sources */ = {isa = PBXBuildFile; fileRef = 51C4528B2265095F00C03939 /* AddFolderViewController.swift */; };
		51C4528E2265099C00C03939 /* SmartFeedsController.swift in Sources */ = {isa = PBXBuildFile; fileRef = 84CC88171FE59CBF00644329 /* SmartFeedsController.swift */; };
		51C4528F226509BD00C03939 /* UnreadFeed.swift in Sources */ = {isa = PBXBuildFile; fileRef = 84F2D5391FC2308B00998D64 /* UnreadFeed.swift */; };
		51C45290226509C100C03939 /* PseudoFeed.swift in Sources */ = {isa = PBXBuildFile; fileRef = 84F2D5351FC22FCB00998D64 /* PseudoFeed.swift */; };
		51C45291226509C800C03939 /* SmartFeed.swift in Sources */ = {isa = PBXBuildFile; fileRef = 845EE7C01FC2488C00854A1F /* SmartFeed.swift */; };
		51C45292226509C800C03939 /* TodayFeedDelegate.swift in Sources */ = {isa = PBXBuildFile; fileRef = 84F2D5361FC22FCB00998D64 /* TodayFeedDelegate.swift */; };
		51C45293226509C800C03939 /* StarredFeedDelegate.swift in Sources */ = {isa = PBXBuildFile; fileRef = 845EE7B01FC2366500854A1F /* StarredFeedDelegate.swift */; };
		51C45294226509C800C03939 /* SearchFeedDelegate.swift in Sources */ = {isa = PBXBuildFile; fileRef = 8477ACBD22238E9500DF7F37 /* SearchFeedDelegate.swift */; };
		51C45296226509D300C03939 /* OPMLExporter.swift in Sources */ = {isa = PBXBuildFile; fileRef = 8444C8F11FED81840051386C /* OPMLExporter.swift */; };
		51C45297226509E300C03939 /* DefaultFeedsImporter.swift in Sources */ = {isa = PBXBuildFile; fileRef = 849A97591ED9EB0D007D329B /* DefaultFeedsImporter.swift */; };
		51C4529922650A0000C03939 /* ArticleStylesManager.swift in Sources */ = {isa = PBXBuildFile; fileRef = 849A97881ED9ECEF007D329B /* ArticleStylesManager.swift */; };
		51C4529A22650A0400C03939 /* ArticleStyle.swift in Sources */ = {isa = PBXBuildFile; fileRef = 849A97871ED9ECEF007D329B /* ArticleStyle.swift */; };
		51C4529B22650A1000C03939 /* FaviconDownloader.swift in Sources */ = {isa = PBXBuildFile; fileRef = 848F6AE41FC29CFA002D422E /* FaviconDownloader.swift */; };
		51C4529C22650A1000C03939 /* SingleFaviconDownloader.swift in Sources */ = {isa = PBXBuildFile; fileRef = 845A29081FC74B8E007B49E3 /* SingleFaviconDownloader.swift */; };
		51C4529D22650A1000C03939 /* FaviconURLFinder.swift in Sources */ = {isa = PBXBuildFile; fileRef = 84FF69B01FC3793300DC198E /* FaviconURLFinder.swift */; };
		51C4529E22650A1900C03939 /* ImageDownloader.swift in Sources */ = {isa = PBXBuildFile; fileRef = 845213221FCA5B10003B6E93 /* ImageDownloader.swift */; };
		51C4529F22650A1900C03939 /* AuthorAvatarDownloader.swift in Sources */ = {isa = PBXBuildFile; fileRef = 84E850851FCB60CE0072EA88 /* AuthorAvatarDownloader.swift */; };
		51C452A022650A1900C03939 /* FeedIconDownloader.swift in Sources */ = {isa = PBXBuildFile; fileRef = 842611891FCB67AA0086A189 /* FeedIconDownloader.swift */; };
		51C452A222650A1900C03939 /* RSHTMLMetadata+Extension.swift in Sources */ = {isa = PBXBuildFile; fileRef = 842611A11FCB769D0086A189 /* RSHTMLMetadata+Extension.swift */; };
		51C452A322650A1E00C03939 /* HTMLMetadataDownloader.swift in Sources */ = {isa = PBXBuildFile; fileRef = 8426119D1FCB6ED40086A189 /* HTMLMetadataDownloader.swift */; };
		51C452A422650A2D00C03939 /* ArticleUtilities.swift in Sources */ = {isa = PBXBuildFile; fileRef = 849A97581ED9EB0D007D329B /* ArticleUtilities.swift */; };
		51C452A522650A2D00C03939 /* SmallIconProvider.swift in Sources */ = {isa = PBXBuildFile; fileRef = 84411E701FE5FBFA004B527F /* SmallIconProvider.swift */; };
		51C452A622650A3500C03939 /* Node-Extensions.swift in Sources */ = {isa = PBXBuildFile; fileRef = 849A97971ED9EFAA007D329B /* Node-Extensions.swift */; };
		51C452A722650A3D00C03939 /* RSImage-Extensions.swift in Sources */ = {isa = PBXBuildFile; fileRef = 51126DA3225FDE2F00722696 /* RSImage-Extensions.swift */; };
		51C452A922650DC600C03939 /* ArticleRenderer.swift in Sources */ = {isa = PBXBuildFile; fileRef = 849A977D1ED9EC42007D329B /* ArticleRenderer.swift */; };
		51C452AB22650DC600C03939 /* template.html in Resources */ = {isa = PBXBuildFile; fileRef = 848362FE2262A30E00DA1D35 /* template.html */; };
		51C452AC22650FD200C03939 /* AppNotifications.swift in Sources */ = {isa = PBXBuildFile; fileRef = 842E45CD1ED8C308000A8B52 /* AppNotifications.swift */; };
		51C452AE2265104D00C03939 /* TimelineStringFormatter.swift in Sources */ = {isa = PBXBuildFile; fileRef = 849A97731ED9EC04007D329B /* TimelineStringFormatter.swift */; };
		51C452AF2265108300C03939 /* ArticleArray.swift in Sources */ = {isa = PBXBuildFile; fileRef = 84F204DF1FAACBB30076E152 /* ArticleArray.swift */; };
		51C452B42265141B00C03939 /* WebKit.framework in Frameworks */ = {isa = PBXBuildFile; fileRef = 51C452B32265141B00C03939 /* WebKit.framework */; };
		51C452B82265178500C03939 /* styleSheet.css in Resources */ = {isa = PBXBuildFile; fileRef = 51C452B72265178500C03939 /* styleSheet.css */; };
		51D5948722668EFA00DFC836 /* MarkStatusCommand.swift in Sources */ = {isa = PBXBuildFile; fileRef = 84702AA31FA27AC0006B8943 /* MarkStatusCommand.swift */; };
		51E3EB33229AB02C00645299 /* ErrorHandler.swift in Sources */ = {isa = PBXBuildFile; fileRef = 51E3EB32229AB02C00645299 /* ErrorHandler.swift */; };
		51E3EB3D229AB08300645299 /* ErrorHandler.swift in Sources */ = {isa = PBXBuildFile; fileRef = 51E3EB3C229AB08300645299 /* ErrorHandler.swift */; };
		51E595A5228CC36500FCC42B /* ArticleStatusSyncTimer.swift in Sources */ = {isa = PBXBuildFile; fileRef = 51E595A4228CC36500FCC42B /* ArticleStatusSyncTimer.swift */; };
		51E595A6228CC36500FCC42B /* ArticleStatusSyncTimer.swift in Sources */ = {isa = PBXBuildFile; fileRef = 51E595A4228CC36500FCC42B /* ArticleStatusSyncTimer.swift */; };
		51E595AB228DF94C00FCC42B /* SettingsTableViewCell.xib in Resources */ = {isa = PBXBuildFile; fileRef = 51E595AA228DF94C00FCC42B /* SettingsTableViewCell.xib */; };
		51E595AD228E1C2100FCC42B /* AddAccountViewController.swift in Sources */ = {isa = PBXBuildFile; fileRef = 51E595AC228E1C2100FCC42B /* AddAccountViewController.swift */; };
		51EC114C2149FE3300B296E3 /* FolderTreeMenu.swift in Sources */ = {isa = PBXBuildFile; fileRef = 51EC114B2149FE3300B296E3 /* FolderTreeMenu.swift */; };
		51EF0F77227716200050506E /* FaviconGenerator.swift in Sources */ = {isa = PBXBuildFile; fileRef = 51EF0F76227716200050506E /* FaviconGenerator.swift */; };
		51EF0F79227716380050506E /* ColorHash.swift in Sources */ = {isa = PBXBuildFile; fileRef = 51EF0F78227716380050506E /* ColorHash.swift */; };
		51EF0F7A22771B890050506E /* ColorHash.swift in Sources */ = {isa = PBXBuildFile; fileRef = 51EF0F78227716380050506E /* ColorHash.swift */; };
		51EF0F7C2277919E0050506E /* TimelineNumberOfLinesViewController.swift in Sources */ = {isa = PBXBuildFile; fileRef = 51EF0F7B2277919E0050506E /* TimelineNumberOfLinesViewController.swift */; };
		51EF0F7E2277A57D0050506E /* MasterTimelineAccessibilityCellLayout.swift in Sources */ = {isa = PBXBuildFile; fileRef = 51EF0F7D2277A57D0050506E /* MasterTimelineAccessibilityCellLayout.swift */; };
		51EF0F802277A8330050506E /* MasterTimelineCellLayout.swift in Sources */ = {isa = PBXBuildFile; fileRef = 51EF0F7F2277A8330050506E /* MasterTimelineCellLayout.swift */; };
		51EF0F8E2279C9260050506E /* AccountsAdd.xib in Resources */ = {isa = PBXBuildFile; fileRef = 51EF0F8D2279C9260050506E /* AccountsAdd.xib */; };
		51EF0F902279C9500050506E /* AccountsAddViewController.swift in Sources */ = {isa = PBXBuildFile; fileRef = 51EF0F8F2279C9500050506E /* AccountsAddViewController.swift */; };
		51EF0F922279CA620050506E /* AccountsAddTableCellView.swift in Sources */ = {isa = PBXBuildFile; fileRef = 51EF0F912279CA620050506E /* AccountsAddTableCellView.swift */; };
		51F85BE5227217D000C787DC /* RefreshIntervalViewController.swift in Sources */ = {isa = PBXBuildFile; fileRef = 51F85BDB2272162F00C787DC /* RefreshIntervalViewController.swift */; };
		51F85BE7227245FC00C787DC /* AboutViewController.swift in Sources */ = {isa = PBXBuildFile; fileRef = 51F85BE6227245FC00C787DC /* AboutViewController.swift */; };
		51F85BEB22724CB600C787DC /* About.rtf in Resources */ = {isa = PBXBuildFile; fileRef = 51F85BEA22724CB600C787DC /* About.rtf */; };
		51F85BED227251DF00C787DC /* Acknowledgments.rtf in Resources */ = {isa = PBXBuildFile; fileRef = 51F85BEC227251DF00C787DC /* Acknowledgments.rtf */; };
		51F85BEF2272520B00C787DC /* Thanks.rtf in Resources */ = {isa = PBXBuildFile; fileRef = 51F85BEE2272520B00C787DC /* Thanks.rtf */; };
		51F85BF12272524100C787DC /* Credits.rtf in Resources */ = {isa = PBXBuildFile; fileRef = 51F85BF02272524100C787DC /* Credits.rtf */; };
		51F85BF32272531500C787DC /* Dedication.rtf in Resources */ = {isa = PBXBuildFile; fileRef = 51F85BF22272531500C787DC /* Dedication.rtf */; };
		51F85BF52273625800C787DC /* Bundle-Extensions.swift in Sources */ = {isa = PBXBuildFile; fileRef = 51F85BF42273625800C787DC /* Bundle-Extensions.swift */; };
		51F85BF722749FA100C787DC /* UIFont-Extensions.swift in Sources */ = {isa = PBXBuildFile; fileRef = 51F85BF622749FA100C787DC /* UIFont-Extensions.swift */; };
		51F85BF92274AA7B00C787DC /* UIBarButtonItem-Extensions.swift in Sources */ = {isa = PBXBuildFile; fileRef = 51F85BF82274AA7B00C787DC /* UIBarButtonItem-Extensions.swift */; };
		51F85BFB2275D85000C787DC /* Array-Extensions.swift in Sources */ = {isa = PBXBuildFile; fileRef = 51F85BFA2275D85000C787DC /* Array-Extensions.swift */; };
		51F85BFD2275DCA800C787DC /* SingleLineUILabelSizer.swift in Sources */ = {isa = PBXBuildFile; fileRef = 51F85BFC2275DCA800C787DC /* SingleLineUILabelSizer.swift */; };
		55E15BCB229D65A900D6602A /* AccountsReaderAPI.xib in Resources */ = {isa = PBXBuildFile; fileRef = 55E15BC1229D65A900D6602A /* AccountsReaderAPI.xib */; };
		55E15BCC229D65A900D6602A /* AccountsReaderAPIWindowController.swift in Sources */ = {isa = PBXBuildFile; fileRef = 55E15BCA229D65A900D6602A /* AccountsReaderAPIWindowController.swift */; };
		6581C73820CED60100F4AD34 /* SafariExtensionHandler.swift in Sources */ = {isa = PBXBuildFile; fileRef = 6581C73720CED60100F4AD34 /* SafariExtensionHandler.swift */; };
		6581C73A20CED60100F4AD34 /* SafariExtensionViewController.swift in Sources */ = {isa = PBXBuildFile; fileRef = 6581C73920CED60100F4AD34 /* SafariExtensionViewController.swift */; };
		6581C73D20CED60100F4AD34 /* SafariExtensionViewController.xib in Resources */ = {isa = PBXBuildFile; fileRef = 6581C73B20CED60100F4AD34 /* SafariExtensionViewController.xib */; };
		6581C74020CED60100F4AD34 /* netnewswire-subscribe-to-feed.js in Resources */ = {isa = PBXBuildFile; fileRef = 6581C73F20CED60100F4AD34 /* netnewswire-subscribe-to-feed.js */; };
		6581C74220CED60100F4AD34 /* ToolbarItemIcon.pdf in Resources */ = {isa = PBXBuildFile; fileRef = 6581C74120CED60100F4AD34 /* ToolbarItemIcon.pdf */; };
		8405DD8A2213E0E3008CE1BF /* DetailContainerView.swift in Sources */ = {isa = PBXBuildFile; fileRef = 8405DD892213E0E3008CE1BF /* DetailContainerView.swift */; };
		8405DD9922153B6B008CE1BF /* TimelineContainerView.swift in Sources */ = {isa = PBXBuildFile; fileRef = 8405DD9822153B6B008CE1BF /* TimelineContainerView.swift */; };
		8405DD9C22153BD7008CE1BF /* NSView-Extensions.swift in Sources */ = {isa = PBXBuildFile; fileRef = 8405DD9B22153BD7008CE1BF /* NSView-Extensions.swift */; };
		8405DDA222168920008CE1BF /* TimelineTableView.xib in Resources */ = {isa = PBXBuildFile; fileRef = 8405DDA122168920008CE1BF /* TimelineTableView.xib */; };
		8405DDA522168C62008CE1BF /* TimelineContainerViewController.swift in Sources */ = {isa = PBXBuildFile; fileRef = 8405DDA422168C62008CE1BF /* TimelineContainerViewController.swift */; };
		840958632201629A002C1579 /* Subscribe to Feed.appex in Embed App Extensions */ = {isa = PBXBuildFile; fileRef = 6581C73320CED60000F4AD34 /* Subscribe to Feed.appex */; settings = {ATTRIBUTES = (RemoveHeadersOnCopy, ); }; };
		840BEE4121D70E64009BBAFA /* CrashReportWindowController.swift in Sources */ = {isa = PBXBuildFile; fileRef = 840BEE4021D70E64009BBAFA /* CrashReportWindowController.swift */; };
		840D617F2029031C009BC708 /* AppDelegate.swift in Sources */ = {isa = PBXBuildFile; fileRef = 840D617E2029031C009BC708 /* AppDelegate.swift */; };
		84162A152038C12C00035290 /* MarkCommandValidationStatus.swift in Sources */ = {isa = PBXBuildFile; fileRef = 84162A142038C12C00035290 /* MarkCommandValidationStatus.swift */; };
		841ABA4E20145E7300980E11 /* NothingInspectorViewController.swift in Sources */ = {isa = PBXBuildFile; fileRef = 841ABA4D20145E7300980E11 /* NothingInspectorViewController.swift */; };
		841ABA5E20145E9200980E11 /* FolderInspectorViewController.swift in Sources */ = {isa = PBXBuildFile; fileRef = 841ABA5D20145E9200980E11 /* FolderInspectorViewController.swift */; };
		841ABA6020145EC100980E11 /* BuiltinSmartFeedInspectorViewController.swift in Sources */ = {isa = PBXBuildFile; fileRef = 841ABA5F20145EC100980E11 /* BuiltinSmartFeedInspectorViewController.swift */; };
		84216D0322128B9D0049B9B9 /* DetailWebViewController.swift in Sources */ = {isa = PBXBuildFile; fileRef = 84216D0222128B9D0049B9B9 /* DetailWebViewController.swift */; };
		8426118A1FCB67AA0086A189 /* FeedIconDownloader.swift in Sources */ = {isa = PBXBuildFile; fileRef = 842611891FCB67AA0086A189 /* FeedIconDownloader.swift */; };
		8426119E1FCB6ED40086A189 /* HTMLMetadataDownloader.swift in Sources */ = {isa = PBXBuildFile; fileRef = 8426119D1FCB6ED40086A189 /* HTMLMetadataDownloader.swift */; };
		842611A21FCB769D0086A189 /* RSHTMLMetadata+Extension.swift in Sources */ = {isa = PBXBuildFile; fileRef = 842611A11FCB769D0086A189 /* RSHTMLMetadata+Extension.swift */; };
		842E45CE1ED8C308000A8B52 /* AppNotifications.swift in Sources */ = {isa = PBXBuildFile; fileRef = 842E45CD1ED8C308000A8B52 /* AppNotifications.swift */; };
		842E45DD1ED8C54B000A8B52 /* Browser.swift in Sources */ = {isa = PBXBuildFile; fileRef = 842E45DC1ED8C54B000A8B52 /* Browser.swift */; };
		84411E711FE5FBFA004B527F /* SmallIconProvider.swift in Sources */ = {isa = PBXBuildFile; fileRef = 84411E701FE5FBFA004B527F /* SmallIconProvider.swift */; };
		8444C8F21FED81840051386C /* OPMLExporter.swift in Sources */ = {isa = PBXBuildFile; fileRef = 8444C8F11FED81840051386C /* OPMLExporter.swift */; };
		844B5B591FE9FE4F00C7C76A /* SidebarKeyboardDelegate.swift in Sources */ = {isa = PBXBuildFile; fileRef = 844B5B581FE9FE4F00C7C76A /* SidebarKeyboardDelegate.swift */; };
		844B5B5B1FEA00FB00C7C76A /* TimelineKeyboardDelegate.swift in Sources */ = {isa = PBXBuildFile; fileRef = 844B5B5A1FEA00FB00C7C76A /* TimelineKeyboardDelegate.swift */; };
		844B5B651FEA11F200C7C76A /* GlobalKeyboardShortcuts.plist in Resources */ = {isa = PBXBuildFile; fileRef = 844B5B641FEA11F200C7C76A /* GlobalKeyboardShortcuts.plist */; };
		844B5B671FEA18E300C7C76A /* MainWIndowKeyboardHandler.swift in Sources */ = {isa = PBXBuildFile; fileRef = 844B5B661FEA18E300C7C76A /* MainWIndowKeyboardHandler.swift */; };
		844B5B691FEA20DF00C7C76A /* SidebarKeyboardShortcuts.plist in Resources */ = {isa = PBXBuildFile; fileRef = 844B5B681FEA20DF00C7C76A /* SidebarKeyboardShortcuts.plist */; };
		845213231FCA5B11003B6E93 /* ImageDownloader.swift in Sources */ = {isa = PBXBuildFile; fileRef = 845213221FCA5B10003B6E93 /* ImageDownloader.swift */; };
		845479881FEB77C000AD8B59 /* TimelineKeyboardShortcuts.plist in Resources */ = {isa = PBXBuildFile; fileRef = 845479871FEB77C000AD8B59 /* TimelineKeyboardShortcuts.plist */; };
		845A29091FC74B8E007B49E3 /* SingleFaviconDownloader.swift in Sources */ = {isa = PBXBuildFile; fileRef = 845A29081FC74B8E007B49E3 /* SingleFaviconDownloader.swift */; };
		845A29221FC9251E007B49E3 /* SidebarCellLayout.swift in Sources */ = {isa = PBXBuildFile; fileRef = 845A29211FC9251E007B49E3 /* SidebarCellLayout.swift */; };
		845A29241FC9255E007B49E3 /* SidebarCellAppearance.swift in Sources */ = {isa = PBXBuildFile; fileRef = 845A29231FC9255E007B49E3 /* SidebarCellAppearance.swift */; };
		845EE7B11FC2366500854A1F /* StarredFeedDelegate.swift in Sources */ = {isa = PBXBuildFile; fileRef = 845EE7B01FC2366500854A1F /* StarredFeedDelegate.swift */; };
		845EE7C11FC2488C00854A1F /* SmartFeed.swift in Sources */ = {isa = PBXBuildFile; fileRef = 845EE7C01FC2488C00854A1F /* SmartFeed.swift */; };
		84702AA41FA27AC0006B8943 /* MarkStatusCommand.swift in Sources */ = {isa = PBXBuildFile; fileRef = 84702AA31FA27AC0006B8943 /* MarkStatusCommand.swift */; };
		8472058120142E8900AD578B /* FeedInspectorViewController.swift in Sources */ = {isa = PBXBuildFile; fileRef = 8472058020142E8900AD578B /* FeedInspectorViewController.swift */; };
		8477ACBE22238E9500DF7F37 /* SearchFeedDelegate.swift in Sources */ = {isa = PBXBuildFile; fileRef = 8477ACBD22238E9500DF7F37 /* SearchFeedDelegate.swift */; };
		847E64A02262783000E00365 /* NSAppleEventDescriptor+UserRecordFields.swift in Sources */ = {isa = PBXBuildFile; fileRef = 847E64942262782F00E00365 /* NSAppleEventDescriptor+UserRecordFields.swift */; };
		848362FD2262A30800DA1D35 /* styleSheet.css in Resources */ = {isa = PBXBuildFile; fileRef = 848362FC2262A30800DA1D35 /* styleSheet.css */; };
		848362FF2262A30E00DA1D35 /* template.html in Resources */ = {isa = PBXBuildFile; fileRef = 848362FE2262A30E00DA1D35 /* template.html */; };
		848363022262A3BD00DA1D35 /* AddFeedSheet.xib in Resources */ = {isa = PBXBuildFile; fileRef = 848363002262A3BC00DA1D35 /* AddFeedSheet.xib */; };
		848363052262A3CC00DA1D35 /* AddFolderSheet.xib in Resources */ = {isa = PBXBuildFile; fileRef = 848363032262A3CC00DA1D35 /* AddFolderSheet.xib */; };
		848363082262A3DD00DA1D35 /* Main.storyboard in Resources */ = {isa = PBXBuildFile; fileRef = 848363062262A3DD00DA1D35 /* Main.storyboard */; };
		8483630B2262A3F000DA1D35 /* RenameSheet.xib in Resources */ = {isa = PBXBuildFile; fileRef = 848363092262A3F000DA1D35 /* RenameSheet.xib */; };
		8483630E2262A3FE00DA1D35 /* MainWindow.storyboard in Resources */ = {isa = PBXBuildFile; fileRef = 8483630C2262A3FE00DA1D35 /* MainWindow.storyboard */; };
		848B937221C8C5540038DC0D /* CrashReporter.swift in Sources */ = {isa = PBXBuildFile; fileRef = 848B937121C8C5540038DC0D /* CrashReporter.swift */; };
		848D578E21543519005FFAD5 /* PasteboardFeed.swift in Sources */ = {isa = PBXBuildFile; fileRef = 848D578D21543519005FFAD5 /* PasteboardFeed.swift */; };
		848F6AE51FC29CFB002D422E /* FaviconDownloader.swift in Sources */ = {isa = PBXBuildFile; fileRef = 848F6AE41FC29CFA002D422E /* FaviconDownloader.swift */; };
		849A97431ED9EAA9007D329B /* AddFolderWindowController.swift in Sources */ = {isa = PBXBuildFile; fileRef = 849A97421ED9EAA9007D329B /* AddFolderWindowController.swift */; };
		849A97531ED9EAC0007D329B /* AddFeedController.swift in Sources */ = {isa = PBXBuildFile; fileRef = 849A97511ED9EAC0007D329B /* AddFeedController.swift */; };
		849A97541ED9EAC0007D329B /* AddFeedWindowController.swift in Sources */ = {isa = PBXBuildFile; fileRef = 849A97521ED9EAC0007D329B /* AddFeedWindowController.swift */; };
		849A975B1ED9EB0D007D329B /* ArticleUtilities.swift in Sources */ = {isa = PBXBuildFile; fileRef = 849A97581ED9EB0D007D329B /* ArticleUtilities.swift */; };
		849A975C1ED9EB0D007D329B /* DefaultFeedsImporter.swift in Sources */ = {isa = PBXBuildFile; fileRef = 849A97591ED9EB0D007D329B /* DefaultFeedsImporter.swift */; };
		849A975E1ED9EB72007D329B /* MainWindowController.swift in Sources */ = {isa = PBXBuildFile; fileRef = 849A975D1ED9EB72007D329B /* MainWindowController.swift */; };
		849A97641ED9EB96007D329B /* SidebarOutlineView.swift in Sources */ = {isa = PBXBuildFile; fileRef = 849A97601ED9EB96007D329B /* SidebarOutlineView.swift */; };
		849A97651ED9EB96007D329B /* FeedTreeControllerDelegate.swift in Sources */ = {isa = PBXBuildFile; fileRef = 849A97611ED9EB96007D329B /* FeedTreeControllerDelegate.swift */; };
		849A97661ED9EB96007D329B /* SidebarViewController.swift in Sources */ = {isa = PBXBuildFile; fileRef = 849A97621ED9EB96007D329B /* SidebarViewController.swift */; };
		849A97671ED9EB96007D329B /* UnreadCountView.swift in Sources */ = {isa = PBXBuildFile; fileRef = 849A97631ED9EB96007D329B /* UnreadCountView.swift */; };
		849A976C1ED9EBC8007D329B /* TimelineTableRowView.swift in Sources */ = {isa = PBXBuildFile; fileRef = 849A97691ED9EBC8007D329B /* TimelineTableRowView.swift */; };
		849A976D1ED9EBC8007D329B /* TimelineTableView.swift in Sources */ = {isa = PBXBuildFile; fileRef = 849A976A1ED9EBC8007D329B /* TimelineTableView.swift */; };
		849A976E1ED9EBC8007D329B /* TimelineViewController.swift in Sources */ = {isa = PBXBuildFile; fileRef = 849A976B1ED9EBC8007D329B /* TimelineViewController.swift */; };
		849A97761ED9EC04007D329B /* TimelineCellAppearance.swift in Sources */ = {isa = PBXBuildFile; fileRef = 849A97701ED9EC04007D329B /* TimelineCellAppearance.swift */; };
		849A97771ED9EC04007D329B /* TimelineCellData.swift in Sources */ = {isa = PBXBuildFile; fileRef = 849A97711ED9EC04007D329B /* TimelineCellData.swift */; };
		849A97781ED9EC04007D329B /* TimelineCellLayout.swift in Sources */ = {isa = PBXBuildFile; fileRef = 849A97721ED9EC04007D329B /* TimelineCellLayout.swift */; };
		849A97791ED9EC04007D329B /* TimelineStringFormatter.swift in Sources */ = {isa = PBXBuildFile; fileRef = 849A97731ED9EC04007D329B /* TimelineStringFormatter.swift */; };
		849A977A1ED9EC04007D329B /* TimelineTableCellView.swift in Sources */ = {isa = PBXBuildFile; fileRef = 849A97741ED9EC04007D329B /* TimelineTableCellView.swift */; };
		849A977B1ED9EC04007D329B /* UnreadIndicatorView.swift in Sources */ = {isa = PBXBuildFile; fileRef = 849A97751ED9EC04007D329B /* UnreadIndicatorView.swift */; };
		849A977F1ED9EC42007D329B /* ArticleRenderer.swift in Sources */ = {isa = PBXBuildFile; fileRef = 849A977D1ED9EC42007D329B /* ArticleRenderer.swift */; };
		849A97801ED9EC42007D329B /* DetailViewController.swift in Sources */ = {isa = PBXBuildFile; fileRef = 849A977E1ED9EC42007D329B /* DetailViewController.swift */; };
		849A97831ED9EC63007D329B /* SidebarStatusBarView.swift in Sources */ = {isa = PBXBuildFile; fileRef = 849A97821ED9EC63007D329B /* SidebarStatusBarView.swift */; };
		849A97891ED9ECEF007D329B /* ArticleStyle.swift in Sources */ = {isa = PBXBuildFile; fileRef = 849A97871ED9ECEF007D329B /* ArticleStyle.swift */; };
		849A978A1ED9ECEF007D329B /* ArticleStylesManager.swift in Sources */ = {isa = PBXBuildFile; fileRef = 849A97881ED9ECEF007D329B /* ArticleStylesManager.swift */; };
		849A97981ED9EFAA007D329B /* Node-Extensions.swift in Sources */ = {isa = PBXBuildFile; fileRef = 849A97971ED9EFAA007D329B /* Node-Extensions.swift */; };
		849A979F1ED9F130007D329B /* SidebarCell.swift in Sources */ = {isa = PBXBuildFile; fileRef = 849A979E1ED9F130007D329B /* SidebarCell.swift */; };
		849A97A31ED9F180007D329B /* FolderTreeControllerDelegate.swift in Sources */ = {isa = PBXBuildFile; fileRef = 849A97A11ED9F180007D329B /* FolderTreeControllerDelegate.swift */; };
		849C64681ED37A5D003D8FC0 /* Assets.xcassets in Resources */ = {isa = PBXBuildFile; fileRef = 849C64671ED37A5D003D8FC0 /* Assets.xcassets */; };
		849EE70F203919360082A1EA /* AppAssets.swift in Sources */ = {isa = PBXBuildFile; fileRef = 849EE70E203919360082A1EA /* AppAssets.swift */; };
		849EE72120391F560082A1EA /* SharingServicePickerDelegate.swift in Sources */ = {isa = PBXBuildFile; fileRef = 849EE72020391F560082A1EA /* SharingServicePickerDelegate.swift */; };
		84A14FF320048CA70046AD9A /* SendToMicroBlogCommand.swift in Sources */ = {isa = PBXBuildFile; fileRef = 84A14FF220048CA70046AD9A /* SendToMicroBlogCommand.swift */; };
		84A1500520048DDF0046AD9A /* SendToMarsEditCommand.swift in Sources */ = {isa = PBXBuildFile; fileRef = 84A1500420048DDF0046AD9A /* SendToMarsEditCommand.swift */; };
		84A37CB5201ECD610087C5AF /* RenameWindowController.swift in Sources */ = {isa = PBXBuildFile; fileRef = 84A37CB4201ECD610087C5AF /* RenameWindowController.swift */; };
		84A3EE5F223B667F00557320 /* DefaultFeeds.opml in Resources */ = {isa = PBXBuildFile; fileRef = 84A3EE52223B667F00557320 /* DefaultFeeds.opml */; };
		84A3EE61223B667F00557320 /* DefaultFeeds.opml in Resources */ = {isa = PBXBuildFile; fileRef = 84A3EE52223B667F00557320 /* DefaultFeeds.opml */; };
		84AD1EAA2031617300BC20B7 /* PasteboardFolder.swift in Sources */ = {isa = PBXBuildFile; fileRef = 84AD1EA92031617300BC20B7 /* PasteboardFolder.swift */; };
		84AD1EBA2031649C00BC20B7 /* SmartFeedPasteboardWriter.swift in Sources */ = {isa = PBXBuildFile; fileRef = 84AD1EB92031649C00BC20B7 /* SmartFeedPasteboardWriter.swift */; };
		84AD1EBC2032AF5C00BC20B7 /* SidebarOutlineDataSource.swift in Sources */ = {isa = PBXBuildFile; fileRef = 84AD1EBB2032AF5C00BC20B7 /* SidebarOutlineDataSource.swift */; };
		84B7178C201E66580091657D /* SidebarViewController+ContextualMenus.swift in Sources */ = {isa = PBXBuildFile; fileRef = 84B7178B201E66580091657D /* SidebarViewController+ContextualMenus.swift */; };
		84B99C9D1FAE83C600ECDEDB /* DeleteCommand.swift in Sources */ = {isa = PBXBuildFile; fileRef = 84B99C9C1FAE83C600ECDEDB /* DeleteCommand.swift */; };
		84BAE64921CEDAF20046DB56 /* CrashReporterWindow.xib in Resources */ = {isa = PBXBuildFile; fileRef = 84BAE64821CEDAF20046DB56 /* CrashReporterWindow.xib */; };
		84BBB12D20142A4700F054F5 /* Inspector.storyboard in Resources */ = {isa = PBXBuildFile; fileRef = 84BBB12B20142A4700F054F5 /* Inspector.storyboard */; };
		84BBB12E20142A4700F054F5 /* InspectorWindowController.swift in Sources */ = {isa = PBXBuildFile; fileRef = 84BBB12C20142A4700F054F5 /* InspectorWindowController.swift */; };
		84C37FA520DD8D8400CA8CF5 /* RSCore.framework in Frameworks */ = {isa = PBXBuildFile; fileRef = 84C37F8120DD8CF200CA8CF5 /* RSCore.framework */; };
		84C37FA620DD8D8400CA8CF5 /* RSCore.framework in Embed Frameworks */ = {isa = PBXBuildFile; fileRef = 84C37F8120DD8CF200CA8CF5 /* RSCore.framework */; settings = {ATTRIBUTES = (CodeSignOnCopy, RemoveHeadersOnCopy, ); }; };
		84C37FA920DD8D9000CA8CF5 /* RSWeb.framework in Frameworks */ = {isa = PBXBuildFile; fileRef = 84C37F9F20DD8D0500CA8CF5 /* RSWeb.framework */; };
		84C37FAA20DD8D9000CA8CF5 /* RSWeb.framework in Embed Frameworks */ = {isa = PBXBuildFile; fileRef = 84C37F9F20DD8D0500CA8CF5 /* RSWeb.framework */; settings = {ATTRIBUTES = (CodeSignOnCopy, RemoveHeadersOnCopy, ); }; };
		84C37FAD20DD8D9900CA8CF5 /* RSTree.framework in Frameworks */ = {isa = PBXBuildFile; fileRef = 84C37F9520DD8CFE00CA8CF5 /* RSTree.framework */; };
		84C37FAE20DD8D9900CA8CF5 /* RSTree.framework in Embed Frameworks */ = {isa = PBXBuildFile; fileRef = 84C37F9520DD8CFE00CA8CF5 /* RSTree.framework */; settings = {ATTRIBUTES = (CodeSignOnCopy, RemoveHeadersOnCopy, ); }; };
		84C37FB520DD8DBB00CA8CF5 /* RSParser.framework in Frameworks */ = {isa = PBXBuildFile; fileRef = 84C37F8C20DD8CF800CA8CF5 /* RSParser.framework */; };
		84C37FB620DD8DBB00CA8CF5 /* RSParser.framework in Embed Frameworks */ = {isa = PBXBuildFile; fileRef = 84C37F8C20DD8CF800CA8CF5 /* RSParser.framework */; settings = {ATTRIBUTES = (CodeSignOnCopy, RemoveHeadersOnCopy, ); }; };
		84C37FC520DD8E1D00CA8CF5 /* RSDatabase.framework in Frameworks */ = {isa = PBXBuildFile; fileRef = 84C37FC020DD8E0C00CA8CF5 /* RSDatabase.framework */; };
		84C37FC620DD8E1D00CA8CF5 /* RSDatabase.framework in Embed Frameworks */ = {isa = PBXBuildFile; fileRef = 84C37FC020DD8E0C00CA8CF5 /* RSDatabase.framework */; settings = {ATTRIBUTES = (CodeSignOnCopy, RemoveHeadersOnCopy, ); }; };
		84C9FC6722629B9000D921D6 /* AppDelegate.swift in Sources */ = {isa = PBXBuildFile; fileRef = 84C9FC6622629B3900D921D6 /* AppDelegate.swift */; };
		84C9FC7722629E1200D921D6 /* AdvancedPreferencesViewController.swift in Sources */ = {isa = PBXBuildFile; fileRef = 84C9FC6B22629E1200D921D6 /* AdvancedPreferencesViewController.swift */; };
		84C9FC7822629E1200D921D6 /* GeneralPrefencesViewController.swift in Sources */ = {isa = PBXBuildFile; fileRef = 84C9FC6D22629E1200D921D6 /* GeneralPrefencesViewController.swift */; };
		84C9FC7922629E1200D921D6 /* PreferencesWindowController.swift in Sources */ = {isa = PBXBuildFile; fileRef = 84C9FC6E22629E1200D921D6 /* PreferencesWindowController.swift */; };
		84C9FC7A22629E1200D921D6 /* AccountsTableViewBackgroundView.swift in Sources */ = {isa = PBXBuildFile; fileRef = 84C9FC7022629E1200D921D6 /* AccountsTableViewBackgroundView.swift */; };
		84C9FC7B22629E1200D921D6 /* AccountsControlsBackgroundView.swift in Sources */ = {isa = PBXBuildFile; fileRef = 84C9FC7122629E1200D921D6 /* AccountsControlsBackgroundView.swift */; };
		84C9FC7C22629E1200D921D6 /* AccountsPreferencesViewController.swift in Sources */ = {isa = PBXBuildFile; fileRef = 84C9FC7222629E1200D921D6 /* AccountsPreferencesViewController.swift */; };
		84C9FC7D22629E1200D921D6 /* AccountsDetail.xib in Resources */ = {isa = PBXBuildFile; fileRef = 84C9FC7422629E1200D921D6 /* AccountsDetail.xib */; };
		84C9FC8222629E4800D921D6 /* Preferences.storyboard in Resources */ = {isa = PBXBuildFile; fileRef = 84C9FC8022629E4800D921D6 /* Preferences.storyboard */; };
		84C9FC8C22629E8F00D921D6 /* KeyboardShortcuts.html in Resources */ = {isa = PBXBuildFile; fileRef = 84C9FC8722629E8F00D921D6 /* KeyboardShortcuts.html */; };
		84C9FC8D22629E8F00D921D6 /* EvergreenLarge.png in Resources */ = {isa = PBXBuildFile; fileRef = 84C9FC8822629E8F00D921D6 /* EvergreenLarge.png */; };
		84C9FC8E22629E8F00D921D6 /* Credits.rtf in Resources */ = {isa = PBXBuildFile; fileRef = 84C9FC8922629E8F00D921D6 /* Credits.rtf */; };
		84C9FC8F22629E8F00D921D6 /* NetNewsWire.sdef in Resources */ = {isa = PBXBuildFile; fileRef = 84C9FC8A22629E8F00D921D6 /* NetNewsWire.sdef */; };
		84C9FC9D2262A1A900D921D6 /* Assets.xcassets in Resources */ = {isa = PBXBuildFile; fileRef = 84C9FC9B2262A1A900D921D6 /* Assets.xcassets */; };
		84C9FCA12262A1B300D921D6 /* Main.storyboard in Resources */ = {isa = PBXBuildFile; fileRef = 84C9FC9F2262A1B300D921D6 /* Main.storyboard */; };
		84C9FCA42262A1B800D921D6 /* LaunchScreen.storyboard in Resources */ = {isa = PBXBuildFile; fileRef = 84C9FCA22262A1B800D921D6 /* LaunchScreen.storyboard */; };
		84CAFCA422BC8C08007694F0 /* FetchRequestQueue.swift in Sources */ = {isa = PBXBuildFile; fileRef = 84CAFCA322BC8C08007694F0 /* FetchRequestQueue.swift */; };
		84CAFCA522BC8C08007694F0 /* FetchRequestQueue.swift in Sources */ = {isa = PBXBuildFile; fileRef = 84CAFCA322BC8C08007694F0 /* FetchRequestQueue.swift */; };
		84CAFCAF22BC8C35007694F0 /* FetchRequestOperation.swift in Sources */ = {isa = PBXBuildFile; fileRef = 84CAFCAE22BC8C35007694F0 /* FetchRequestOperation.swift */; };
		84CAFCB022BC8C35007694F0 /* FetchRequestOperation.swift in Sources */ = {isa = PBXBuildFile; fileRef = 84CAFCAE22BC8C35007694F0 /* FetchRequestOperation.swift */; };
		84CC88181FE59CBF00644329 /* SmartFeedsController.swift in Sources */ = {isa = PBXBuildFile; fileRef = 84CC88171FE59CBF00644329 /* SmartFeedsController.swift */; };
		84D52E951FE588BB00D14F5B /* DetailStatusBarView.swift in Sources */ = {isa = PBXBuildFile; fileRef = 84D52E941FE588BB00D14F5B /* DetailStatusBarView.swift */; };
		84DEE56522C32CA4005FC42C /* SmartFeedDelegate.swift in Sources */ = {isa = PBXBuildFile; fileRef = 84DEE56422C32CA4005FC42C /* SmartFeedDelegate.swift */; };
		84DEE56622C32CA4005FC42C /* SmartFeedDelegate.swift in Sources */ = {isa = PBXBuildFile; fileRef = 84DEE56422C32CA4005FC42C /* SmartFeedDelegate.swift */; };
		84E185B3203B74E500F69BFA /* SingleLineTextFieldSizer.swift in Sources */ = {isa = PBXBuildFile; fileRef = 84E185B2203B74E500F69BFA /* SingleLineTextFieldSizer.swift */; };
		84E185C3203BB12600F69BFA /* MultilineTextFieldSizer.swift in Sources */ = {isa = PBXBuildFile; fileRef = 84E185C2203BB12600F69BFA /* MultilineTextFieldSizer.swift */; };
		84E46C7D1F75EF7B005ECFB3 /* AppDefaults.swift in Sources */ = {isa = PBXBuildFile; fileRef = 84E46C7C1F75EF7B005ECFB3 /* AppDefaults.swift */; };
		84E850861FCB60CE0072EA88 /* AuthorAvatarDownloader.swift in Sources */ = {isa = PBXBuildFile; fileRef = 84E850851FCB60CE0072EA88 /* AuthorAvatarDownloader.swift */; };
		84E8E0DB202EC49300562D8F /* TimelineViewController+ContextualMenus.swift in Sources */ = {isa = PBXBuildFile; fileRef = 84E8E0DA202EC49300562D8F /* TimelineViewController+ContextualMenus.swift */; };
		84E8E0EB202F693600562D8F /* DetailWebView.swift in Sources */ = {isa = PBXBuildFile; fileRef = 84E8E0EA202F693600562D8F /* DetailWebView.swift */; };
		84E95D241FB1087500552D99 /* ArticlePasteboardWriter.swift in Sources */ = {isa = PBXBuildFile; fileRef = 84E95D231FB1087500552D99 /* ArticlePasteboardWriter.swift */; };
		84F204E01FAACBB30076E152 /* ArticleArray.swift in Sources */ = {isa = PBXBuildFile; fileRef = 84F204DF1FAACBB30076E152 /* ArticleArray.swift */; };
		84F2D5371FC22FCC00998D64 /* PseudoFeed.swift in Sources */ = {isa = PBXBuildFile; fileRef = 84F2D5351FC22FCB00998D64 /* PseudoFeed.swift */; };
		84F2D5381FC22FCC00998D64 /* TodayFeedDelegate.swift in Sources */ = {isa = PBXBuildFile; fileRef = 84F2D5361FC22FCB00998D64 /* TodayFeedDelegate.swift */; };
		84F2D53A1FC2308B00998D64 /* UnreadFeed.swift in Sources */ = {isa = PBXBuildFile; fileRef = 84F2D5391FC2308B00998D64 /* UnreadFeed.swift */; };
		84F9EAE5213660A100CF2DE4 /* AppleScriptXCTestCase.swift in Sources */ = {isa = PBXBuildFile; fileRef = 84F9EAD1213660A100CF2DE4 /* AppleScriptXCTestCase.swift */; };
		84F9EAE6213660A100CF2DE4 /* ScriptingTests.swift in Sources */ = {isa = PBXBuildFile; fileRef = 84F9EAD2213660A100CF2DE4 /* ScriptingTests.swift */; };
		84F9EAE7213660A100CF2DE4 /* testNameOfAuthors.applescript in Sources */ = {isa = PBXBuildFile; fileRef = 84F9EAD4213660A100CF2DE4 /* testNameOfAuthors.applescript */; };
		84F9EAE8213660A100CF2DE4 /* testGetURL.applescript in Sources */ = {isa = PBXBuildFile; fileRef = 84F9EAD5213660A100CF2DE4 /* testGetURL.applescript */; };
		84F9EAE9213660A100CF2DE4 /* testNameAndUrlOfEveryFeed.applescript in Sources */ = {isa = PBXBuildFile; fileRef = 84F9EAD6213660A100CF2DE4 /* testNameAndUrlOfEveryFeed.applescript */; };
		84F9EAEA213660A100CF2DE4 /* testFeedExists.applescript in Sources */ = {isa = PBXBuildFile; fileRef = 84F9EAD7213660A100CF2DE4 /* testFeedExists.applescript */; };
		84F9EAEB213660A100CF2DE4 /* testIterativeCreateAndDeleteFeed.applescript in Sources */ = {isa = PBXBuildFile; fileRef = 84F9EAD8213660A100CF2DE4 /* testIterativeCreateAndDeleteFeed.applescript */; };
		84F9EAEC213660A100CF2DE4 /* selectAFeed.applescript in Sources */ = {isa = PBXBuildFile; fileRef = 84F9EAD9213660A100CF2DE4 /* selectAFeed.applescript */; };
		84F9EAED213660A100CF2DE4 /* uiScriptingTestSetup.applescript in Sources */ = {isa = PBXBuildFile; fileRef = 84F9EADA213660A100CF2DE4 /* uiScriptingTestSetup.applescript */; };
		84F9EAEE213660A100CF2DE4 /* testURLsOfCurrentArticle.applescript in Sources */ = {isa = PBXBuildFile; fileRef = 84F9EADB213660A100CF2DE4 /* testURLsOfCurrentArticle.applescript */; };
		84F9EAEF213660A100CF2DE4 /* testNameOfEveryFolder.applescript in Sources */ = {isa = PBXBuildFile; fileRef = 84F9EADC213660A100CF2DE4 /* testNameOfEveryFolder.applescript */; };
		84F9EAF0213660A100CF2DE4 /* testFeedOPML.applescript in Sources */ = {isa = PBXBuildFile; fileRef = 84F9EADD213660A100CF2DE4 /* testFeedOPML.applescript */; };
		84F9EAF1213660A100CF2DE4 /* selectAnArticle.applescript in Sources */ = {isa = PBXBuildFile; fileRef = 84F9EADE213660A100CF2DE4 /* selectAnArticle.applescript */; };
		84F9EAF2213660A100CF2DE4 /* testTitleOfArticlesWhose.applescript in Sources */ = {isa = PBXBuildFile; fileRef = 84F9EADF213660A100CF2DE4 /* testTitleOfArticlesWhose.applescript */; };
		84F9EAF3213660A100CF2DE4 /* testCurrentArticleIsNil.applescript in Sources */ = {isa = PBXBuildFile; fileRef = 84F9EAE0213660A100CF2DE4 /* testCurrentArticleIsNil.applescript */; };
		84F9EAF4213660A100CF2DE4 /* testGenericScript.applescript in Sources */ = {isa = PBXBuildFile; fileRef = 84F9EAE1213660A100CF2DE4 /* testGenericScript.applescript */; };
		84F9EAF5213660A100CF2DE4 /* establishMainWindowStartingState.applescript in Sources */ = {isa = PBXBuildFile; fileRef = 84F9EAE2213660A100CF2DE4 /* establishMainWindowStartingState.applescript */; };
		84F9EAF6213660A100CF2DE4 /* NetNewsWireTests.swift in Sources */ = {isa = PBXBuildFile; fileRef = 84F9EAE3213660A100CF2DE4 /* NetNewsWireTests.swift */; };
		84F9EAF7213660A100CF2DE4 /* Info.plist in Resources */ = {isa = PBXBuildFile; fileRef = 84F9EAE4213660A100CF2DE4 /* Info.plist */; };
		84FB9A2F1EDCD6C4003D53B9 /* Sparkle.framework in Frameworks */ = {isa = PBXBuildFile; fileRef = 84FB9A2D1EDCD6B8003D53B9 /* Sparkle.framework */; };
		84FB9A301EDCD6C4003D53B9 /* Sparkle.framework in Embed Frameworks */ = {isa = PBXBuildFile; fileRef = 84FB9A2D1EDCD6B8003D53B9 /* Sparkle.framework */; settings = {ATTRIBUTES = (CodeSignOnCopy, RemoveHeadersOnCopy, ); }; };
		84FF69B11FC3793300DC198E /* FaviconURLFinder.swift in Sources */ = {isa = PBXBuildFile; fileRef = 84FF69B01FC3793300DC198E /* FaviconURLFinder.swift */; };
		D553738B20186C20006D8857 /* Article+Scriptability.swift in Sources */ = {isa = PBXBuildFile; fileRef = D553737C20186C1F006D8857 /* Article+Scriptability.swift */; };
		D57BE6E0204CD35F00D11AAC /* NSScriptCommand+NetNewsWire.swift in Sources */ = {isa = PBXBuildFile; fileRef = D57BE6DF204CD35F00D11AAC /* NSScriptCommand+NetNewsWire.swift */; };
		D5907D7F2004AC00005947E5 /* NSApplication+Scriptability.swift in Sources */ = {isa = PBXBuildFile; fileRef = D5907D7E2004AC00005947E5 /* NSApplication+Scriptability.swift */; };
		D5907D972004B7EB005947E5 /* Account+Scriptability.swift in Sources */ = {isa = PBXBuildFile; fileRef = D5907D962004B7EB005947E5 /* Account+Scriptability.swift */; };
		D5907DB22004BB37005947E5 /* ScriptingObjectContainer.swift in Sources */ = {isa = PBXBuildFile; fileRef = D5907DB12004BB37005947E5 /* ScriptingObjectContainer.swift */; };
		D5A2678C20130ECF00A8D3C0 /* Author+Scriptability.swift in Sources */ = {isa = PBXBuildFile; fileRef = D5A2678B20130ECF00A8D3C0 /* Author+Scriptability.swift */; };
		D5E4CC54202C1361009B4FFC /* AppDelegate+Scriptability.swift in Sources */ = {isa = PBXBuildFile; fileRef = D5E4CC53202C1361009B4FFC /* AppDelegate+Scriptability.swift */; };
		D5E4CC64202C1AC1009B4FFC /* MainWindowController+Scriptability.swift in Sources */ = {isa = PBXBuildFile; fileRef = D5E4CC63202C1AC1009B4FFC /* MainWindowController+Scriptability.swift */; };
		D5F4EDB5200744A700B9E363 /* ScriptingObject.swift in Sources */ = {isa = PBXBuildFile; fileRef = D5F4EDB4200744A700B9E363 /* ScriptingObject.swift */; };
		D5F4EDB720074D6500B9E363 /* Feed+Scriptability.swift in Sources */ = {isa = PBXBuildFile; fileRef = D5F4EDB620074D6500B9E363 /* Feed+Scriptability.swift */; };
		D5F4EDB920074D7C00B9E363 /* Folder+Scriptability.swift in Sources */ = {isa = PBXBuildFile; fileRef = D5F4EDB820074D7C00B9E363 /* Folder+Scriptability.swift */; };
		DF999FF722B5AEFA0064B687 /* SafariView.swift in Sources */ = {isa = PBXBuildFile; fileRef = DF999FF622B5AEFA0064B687 /* SafariView.swift */; };
/* End PBXBuildFile section */

/* Begin PBXContainerItemProxy section */
		51554C00228B6EB50055115A /* PBXContainerItemProxy */ = {
			isa = PBXContainerItemProxy;
			containerPortal = 51554BFC228B6EB50055115A /* SyncDatabase.xcodeproj */;
			proxyType = 2;
			remoteGlobalIDString = 51554BEB228B6E8F0055115A;
			remoteInfo = SyncDatabase;
		};
		51554C26228B71910055115A /* PBXContainerItemProxy */ = {
			isa = PBXContainerItemProxy;
			containerPortal = 51554BFC228B6EB50055115A /* SyncDatabase.xcodeproj */;
			proxyType = 1;
			remoteGlobalIDString = 51554BEA228B6E8F0055115A;
			remoteInfo = SyncDatabase;
		};
		51554C32228B71A10055115A /* PBXContainerItemProxy */ = {
			isa = PBXContainerItemProxy;
			containerPortal = 51554BFC228B6EB50055115A /* SyncDatabase.xcodeproj */;
			proxyType = 1;
			remoteGlobalIDString = 51554BEA228B6E8F0055115A;
			remoteInfo = SyncDatabase;
		};
		51C451AB226377C300C03939 /* PBXContainerItemProxy */ = {
			isa = PBXContainerItemProxy;
			containerPortal = 841D4D5E2106B3E100DD04E6 /* ArticlesDatabase.xcodeproj */;
			proxyType = 1;
			remoteGlobalIDString = 844BEE361F0AB3AA004AB7CD;
			remoteInfo = ArticlesDatabase;
		};
		51C451BB226377C900C03939 /* PBXContainerItemProxy */ = {
			isa = PBXContainerItemProxy;
			containerPortal = 841D4D542106B3D500DD04E6 /* Articles.xcodeproj */;
			proxyType = 1;
			remoteGlobalIDString = 844BEE5A1F0AB3C8004AB7CD;
			remoteInfo = Articles;
		};
		51C451BF226377D000C03939 /* PBXContainerItemProxy */ = {
			isa = PBXContainerItemProxy;
			containerPortal = 846E77301F6EF5D600A165E2 /* Account.xcodeproj */;
			proxyType = 1;
			remoteGlobalIDString = 848934F51F62484F00CEBD24;
			remoteInfo = Account;
		};
		51C451D42264C7F200C03939 /* PBXContainerItemProxy */ = {
			isa = PBXContainerItemProxy;
			containerPortal = 84C37F9820DD8D0400CA8CF5 /* RSWeb.xcodeproj */;
			proxyType = 1;
			remoteGlobalIDString = 849C08D41E0CACA3006B03FA;
			remoteInfo = RSWebiOS;
		};
		51C451E22264C7F900C03939 /* PBXContainerItemProxy */ = {
			isa = PBXContainerItemProxy;
			containerPortal = 84C37F8F20DD8CFD00CA8CF5 /* RSTree.xcodeproj */;
			proxyType = 1;
			remoteGlobalIDString = 842A0BE01CFCB9BC00BF746C;
			remoteInfo = RSTree;
		};
		51C451E62264C80600C03939 /* PBXContainerItemProxy */ = {
			isa = PBXContainerItemProxy;
			containerPortal = 84C37F8620DD8CF800CA8CF5 /* RSParser.xcodeproj */;
			proxyType = 1;
			remoteGlobalIDString = 84FF5F831EFA285800C15A01;
			remoteInfo = RSParser;
		};
		51C451EA2264C81000C03939 /* PBXContainerItemProxy */ = {
			isa = PBXContainerItemProxy;
			containerPortal = 84C37FB920DD8E0C00CA8CF5 /* RSDatabase.xcodeproj */;
			proxyType = 1;
			remoteGlobalIDString = 8400ABF61E0CFBD800AA7C57;
			remoteInfo = RSDatabaseiOS;
		};
		51C451EE2264C81B00C03939 /* PBXContainerItemProxy */ = {
			isa = PBXContainerItemProxy;
			containerPortal = 84C37F7A20DD8CF200CA8CF5 /* RSCore.xcodeproj */;
			proxyType = 1;
			remoteGlobalIDString = 842DD7BB1E14993900E061EB;
			remoteInfo = RSCoreiOS;
		};
		51C451F22264C83100C03939 /* PBXContainerItemProxy */ = {
			isa = PBXContainerItemProxy;
			containerPortal = 841D4D5E2106B3E100DD04E6 /* ArticlesDatabase.xcodeproj */;
			proxyType = 1;
			remoteGlobalIDString = 844BEE361F0AB3AA004AB7CD;
			remoteInfo = ArticlesDatabase;
		};
		51C451F62264C83900C03939 /* PBXContainerItemProxy */ = {
			isa = PBXContainerItemProxy;
			containerPortal = 841D4D542106B3D500DD04E6 /* Articles.xcodeproj */;
			proxyType = 1;
			remoteGlobalIDString = 844BEE5A1F0AB3C8004AB7CD;
			remoteInfo = Articles;
		};
		51C451FA2264C83E00C03939 /* PBXContainerItemProxy */ = {
			isa = PBXContainerItemProxy;
			containerPortal = 846E77301F6EF5D600A165E2 /* Account.xcodeproj */;
			proxyType = 1;
			remoteGlobalIDString = 848934F51F62484F00CEBD24;
			remoteInfo = Account;
		};
		840716692262A60D00344432 /* PBXContainerItemProxy */ = {
			isa = PBXContainerItemProxy;
			containerPortal = 846E77301F6EF5D600A165E2 /* Account.xcodeproj */;
			proxyType = 2;
			remoteGlobalIDString = 848934F61F62484F00CEBD24;
			remoteInfo = Account;
		};
		8407166B2262A60D00344432 /* PBXContainerItemProxy */ = {
			isa = PBXContainerItemProxy;
			containerPortal = 846E77301F6EF5D600A165E2 /* Account.xcodeproj */;
			proxyType = 2;
			remoteGlobalIDString = 848934FF1F62484F00CEBD24;
			remoteInfo = AccountTests;
		};
		840716722262A60F00344432 /* PBXContainerItemProxy */ = {
			isa = PBXContainerItemProxy;
			containerPortal = 841D4D542106B3D500DD04E6 /* Articles.xcodeproj */;
			proxyType = 2;
			remoteGlobalIDString = 844BEE5B1F0AB3C8004AB7CD;
			remoteInfo = Articles;
		};
		840716742262A60F00344432 /* PBXContainerItemProxy */ = {
			isa = PBXContainerItemProxy;
			containerPortal = 841D4D542106B3D500DD04E6 /* Articles.xcodeproj */;
			proxyType = 2;
			remoteGlobalIDString = 844BEE641F0AB3C9004AB7CD;
			remoteInfo = ArticlesTests;
		};
		8407167E2262A61100344432 /* PBXContainerItemProxy */ = {
			isa = PBXContainerItemProxy;
			containerPortal = 841D4D5E2106B3E100DD04E6 /* ArticlesDatabase.xcodeproj */;
			proxyType = 2;
			remoteGlobalIDString = 844BEE371F0AB3AA004AB7CD;
			remoteInfo = ArticlesDatabase;
		};
		840716802262A61100344432 /* PBXContainerItemProxy */ = {
			isa = PBXContainerItemProxy;
			containerPortal = 841D4D5E2106B3E100DD04E6 /* ArticlesDatabase.xcodeproj */;
			proxyType = 2;
			remoteGlobalIDString = 844BEE401F0AB3AB004AB7CD;
			remoteInfo = ArticlesDatabaseTests;
		};
		849C64721ED37A5D003D8FC0 /* PBXContainerItemProxy */ = {
			isa = PBXContainerItemProxy;
			containerPortal = 849C64581ED37A5D003D8FC0 /* Project object */;
			proxyType = 1;
			remoteGlobalIDString = 849C645F1ED37A5D003D8FC0;
			remoteInfo = NetNewsWire;
		};
		84C37F8020DD8CF200CA8CF5 /* PBXContainerItemProxy */ = {
			isa = PBXContainerItemProxy;
			containerPortal = 84C37F7A20DD8CF200CA8CF5 /* RSCore.xcodeproj */;
			proxyType = 2;
			remoteGlobalIDString = 84CFF4F41AC3C69700CEA6C8;
			remoteInfo = RSCore;
		};
		84C37F8220DD8CF200CA8CF5 /* PBXContainerItemProxy */ = {
			isa = PBXContainerItemProxy;
			containerPortal = 84C37F7A20DD8CF200CA8CF5 /* RSCore.xcodeproj */;
			proxyType = 2;
			remoteGlobalIDString = 84CFF4FF1AC3C69700CEA6C8;
			remoteInfo = RSCoreTests;
		};
		84C37F8420DD8CF200CA8CF5 /* PBXContainerItemProxy */ = {
			isa = PBXContainerItemProxy;
			containerPortal = 84C37F7A20DD8CF200CA8CF5 /* RSCore.xcodeproj */;
			proxyType = 2;
			remoteGlobalIDString = 842DD7BC1E14993900E061EB;
			remoteInfo = RSCoreiOS;
		};
		84C37F8B20DD8CF800CA8CF5 /* PBXContainerItemProxy */ = {
			isa = PBXContainerItemProxy;
			containerPortal = 84C37F8620DD8CF800CA8CF5 /* RSParser.xcodeproj */;
			proxyType = 2;
			remoteGlobalIDString = 84FF5F841EFA285800C15A01;
			remoteInfo = RSParser;
		};
		84C37F8D20DD8CF800CA8CF5 /* PBXContainerItemProxy */ = {
			isa = PBXContainerItemProxy;
			containerPortal = 84C37F8620DD8CF800CA8CF5 /* RSParser.xcodeproj */;
			proxyType = 2;
			remoteGlobalIDString = 84FF5F8D1EFA285800C15A01;
			remoteInfo = RSParserTests;
		};
		84C37F9420DD8CFE00CA8CF5 /* PBXContainerItemProxy */ = {
			isa = PBXContainerItemProxy;
			containerPortal = 84C37F8F20DD8CFD00CA8CF5 /* RSTree.xcodeproj */;
			proxyType = 2;
			remoteGlobalIDString = 842A0BE11CFCB9BC00BF746C;
			remoteInfo = RSTree;
		};
		84C37F9620DD8CFE00CA8CF5 /* PBXContainerItemProxy */ = {
			isa = PBXContainerItemProxy;
			containerPortal = 84C37F8F20DD8CFD00CA8CF5 /* RSTree.xcodeproj */;
			proxyType = 2;
			remoteGlobalIDString = 842A0BEB1CFCB9BC00BF746C;
			remoteInfo = RSTreeTests;
		};
		84C37F9E20DD8D0500CA8CF5 /* PBXContainerItemProxy */ = {
			isa = PBXContainerItemProxy;
			containerPortal = 84C37F9820DD8D0400CA8CF5 /* RSWeb.xcodeproj */;
			proxyType = 2;
			remoteGlobalIDString = 849C08B61E0CAC85006B03FA;
			remoteInfo = RSWeb;
		};
		84C37FA020DD8D0500CA8CF5 /* PBXContainerItemProxy */ = {
			isa = PBXContainerItemProxy;
			containerPortal = 84C37F9820DD8D0400CA8CF5 /* RSWeb.xcodeproj */;
			proxyType = 2;
			remoteGlobalIDString = 849C08BF1E0CAC86006B03FA;
			remoteInfo = RSWebTests;
		};
		84C37FA220DD8D0500CA8CF5 /* PBXContainerItemProxy */ = {
			isa = PBXContainerItemProxy;
			containerPortal = 84C37F9820DD8D0400CA8CF5 /* RSWeb.xcodeproj */;
			proxyType = 2;
			remoteGlobalIDString = 849C08D51E0CACA3006B03FA;
			remoteInfo = RSWebiOS;
		};
		84C37FA720DD8D8400CA8CF5 /* PBXContainerItemProxy */ = {
			isa = PBXContainerItemProxy;
			containerPortal = 84C37F7A20DD8CF200CA8CF5 /* RSCore.xcodeproj */;
			proxyType = 1;
			remoteGlobalIDString = 84CFF4F31AC3C69700CEA6C8;
			remoteInfo = RSCore;
		};
		84C37FAB20DD8D9000CA8CF5 /* PBXContainerItemProxy */ = {
			isa = PBXContainerItemProxy;
			containerPortal = 84C37F9820DD8D0400CA8CF5 /* RSWeb.xcodeproj */;
			proxyType = 1;
			remoteGlobalIDString = 849C08B51E0CAC85006B03FA;
			remoteInfo = RSWeb;
		};
		84C37FAF20DD8D9900CA8CF5 /* PBXContainerItemProxy */ = {
			isa = PBXContainerItemProxy;
			containerPortal = 84C37F8F20DD8CFD00CA8CF5 /* RSTree.xcodeproj */;
			proxyType = 1;
			remoteGlobalIDString = 842A0BE01CFCB9BC00BF746C;
			remoteInfo = RSTree;
		};
		84C37FB720DD8DBB00CA8CF5 /* PBXContainerItemProxy */ = {
			isa = PBXContainerItemProxy;
			containerPortal = 84C37F8620DD8CF800CA8CF5 /* RSParser.xcodeproj */;
			proxyType = 1;
			remoteGlobalIDString = 84FF5F831EFA285800C15A01;
			remoteInfo = RSParser;
		};
		84C37FBF20DD8E0C00CA8CF5 /* PBXContainerItemProxy */ = {
			isa = PBXContainerItemProxy;
			containerPortal = 84C37FB920DD8E0C00CA8CF5 /* RSDatabase.xcodeproj */;
			proxyType = 2;
			remoteGlobalIDString = 84F22C551B52E0D9000060CE;
			remoteInfo = RSDatabase;
		};
		84C37FC120DD8E0C00CA8CF5 /* PBXContainerItemProxy */ = {
			isa = PBXContainerItemProxy;
			containerPortal = 84C37FB920DD8E0C00CA8CF5 /* RSDatabase.xcodeproj */;
			proxyType = 2;
			remoteGlobalIDString = 84F22C5F1B52E0D9000060CE;
			remoteInfo = RSDatabaseTests;
		};
		84C37FC320DD8E0C00CA8CF5 /* PBXContainerItemProxy */ = {
			isa = PBXContainerItemProxy;
			containerPortal = 84C37FB920DD8E0C00CA8CF5 /* RSDatabase.xcodeproj */;
			proxyType = 2;
			remoteGlobalIDString = 8400ABF71E0CFBD800AA7C57;
			remoteInfo = RSDatabaseiOS;
		};
		84C37FC720DD8E1D00CA8CF5 /* PBXContainerItemProxy */ = {
			isa = PBXContainerItemProxy;
			containerPortal = 84C37FB920DD8E0C00CA8CF5 /* RSDatabase.xcodeproj */;
			proxyType = 1;
			remoteGlobalIDString = 84F22C541B52E0D9000060CE;
			remoteInfo = RSDatabase;
		};
/* End PBXContainerItemProxy section */

/* Begin PBXCopyFilesBuildPhase section */
		51C451DF2264C7F200C03939 /* Embed Frameworks */ = {
			isa = PBXCopyFilesBuildPhase;
			buildActionMask = 2147483647;
			dstPath = "";
			dstSubfolderSpec = 10;
			files = (
				51C451D32264C7F200C03939 /* RSWeb.framework in Embed Frameworks */,
				51C451E12264C7F900C03939 /* RSTree.framework in Embed Frameworks */,
				51C451F92264C83E00C03939 /* Account.framework in Embed Frameworks */,
				51C451F12264C83100C03939 /* ArticlesDatabase.framework in Embed Frameworks */,
				51C451F52264C83900C03939 /* Articles.framework in Embed Frameworks */,
				51C451E92264C81000C03939 /* RSDatabase.framework in Embed Frameworks */,
				51554C31228B71A10055115A /* SyncDatabase.framework in Embed Frameworks */,
				51C451ED2264C81B00C03939 /* RSCore.framework in Embed Frameworks */,
				51C451E52264C80600C03939 /* RSParser.framework in Embed Frameworks */,
			);
			name = "Embed Frameworks";
			runOnlyForDeploymentPostprocessing = 0;
		};
		6581C75720CED60100F4AD34 /* Embed App Extensions */ = {
			isa = PBXCopyFilesBuildPhase;
			buildActionMask = 2147483647;
			dstPath = "";
			dstSubfolderSpec = 13;
			files = (
				840958632201629A002C1579 /* Subscribe to Feed.appex in Embed App Extensions */,
			);
			name = "Embed App Extensions";
			runOnlyForDeploymentPostprocessing = 0;
		};
		84B06F681ED37B9000F0B54B /* Embed Frameworks */ = {
			isa = PBXCopyFilesBuildPhase;
			buildActionMask = 2147483647;
			dstPath = "";
			dstSubfolderSpec = 10;
			files = (
				84C37FAA20DD8D9000CA8CF5 /* RSWeb.framework in Embed Frameworks */,
				84C37FC620DD8E1D00CA8CF5 /* RSDatabase.framework in Embed Frameworks */,
				84C37FAE20DD8D9900CA8CF5 /* RSTree.framework in Embed Frameworks */,
				51C451AA226377C200C03939 /* ArticlesDatabase.framework in Embed Frameworks */,
				84FB9A301EDCD6C4003D53B9 /* Sparkle.framework in Embed Frameworks */,
				51C451BE226377D000C03939 /* Account.framework in Embed Frameworks */,
				51C451BA226377C900C03939 /* Articles.framework in Embed Frameworks */,
				84C37FB620DD8DBB00CA8CF5 /* RSParser.framework in Embed Frameworks */,
				51554C25228B71910055115A /* SyncDatabase.framework in Embed Frameworks */,
				84C37FA620DD8D8400CA8CF5 /* RSCore.framework in Embed Frameworks */,
			);
			name = "Embed Frameworks";
			runOnlyForDeploymentPostprocessing = 0;
		};
		D5907C9B20022EC7005947E5 /* CopyFiles */ = {
			isa = PBXCopyFilesBuildPhase;
			buildActionMask = 2147483647;
			dstPath = TestScripts;
			dstSubfolderSpec = 7;
			files = (
			);
			runOnlyForDeploymentPostprocessing = 0;
		};
/* End PBXCopyFilesBuildPhase section */

/* Begin PBXFileReference section */
		510D707322B028E1004E8F65 /* SettingsAddAccountView.swift */ = {isa = PBXFileReference; lastKnownFileType = sourcecode.swift; path = SettingsAddAccountView.swift; sourceTree = "<group>"; };
		510D707D22B02A4B004E8F65 /* SettingsLocalAccountView.swift */ = {isa = PBXFileReference; lastKnownFileType = sourcecode.swift; path = SettingsLocalAccountView.swift; sourceTree = "<group>"; };
		510D707F22B02A5F004E8F65 /* SettingsFeedbinAccountView.swift */ = {isa = PBXFileReference; lastKnownFileType = sourcecode.swift; path = SettingsFeedbinAccountView.swift; sourceTree = "<group>"; };
		510D708122B041CC004E8F65 /* SettingsAccountLabelView.swift */ = {isa = PBXFileReference; lastKnownFileType = sourcecode.swift; path = SettingsAccountLabelView.swift; sourceTree = "<group>"; };
		5110AB7722B7BD6200A94F76 /* AddView.swift */ = {isa = PBXFileReference; lastKnownFileType = sourcecode.swift; path = AddView.swift; sourceTree = "<group>"; };
		51121AA12265430A00BC0EC1 /* NetNewsWire_iOS_target.xcconfig */ = {isa = PBXFileReference; fileEncoding = 4; lastKnownFileType = text.xcconfig; path = NetNewsWire_iOS_target.xcconfig; sourceTree = "<group>"; };
		51121B5A22661FEF00BC0EC1 /* AddContainerViewController.swift */ = {isa = PBXFileReference; lastKnownFileType = sourcecode.swift; path = AddContainerViewController.swift; sourceTree = "<group>"; };
		51126DA3225FDE2F00722696 /* RSImage-Extensions.swift */ = {isa = PBXFileReference; lastKnownFileType = sourcecode.swift; path = "RSImage-Extensions.swift"; sourceTree = "<group>"; };
		5126EE96226CB48A00C22AFC /* AppCoordinator.swift */ = {isa = PBXFileReference; lastKnownFileType = sourcecode.swift; path = AppCoordinator.swift; sourceTree = "<group>"; };
		5127B236222B4849006D641D /* DetailKeyboardDelegate.swift */ = {isa = PBXFileReference; fileEncoding = 4; lastKnownFileType = sourcecode.swift; path = DetailKeyboardDelegate.swift; sourceTree = "<group>"; };
		5127B237222B4849006D641D /* DetailKeyboardShortcuts.plist */ = {isa = PBXFileReference; fileEncoding = 4; lastKnownFileType = text.plist.xml; path = DetailKeyboardShortcuts.plist; sourceTree = "<group>"; };
		512E08F722688F7C00BDCFDD /* MasterFeedTableViewSectionHeader.swift */ = {isa = PBXFileReference; lastKnownFileType = sourcecode.swift; path = MasterFeedTableViewSectionHeader.swift; sourceTree = "<group>"; };
		512E092B2268B25500BDCFDD /* UISplitViewController-Extensions.swift */ = {isa = PBXFileReference; lastKnownFileType = sourcecode.swift; path = "UISplitViewController-Extensions.swift"; sourceTree = "<group>"; };
		5144EA2E2279FAB600D19003 /* AccountsDetailViewController.swift */ = {isa = PBXFileReference; fileEncoding = 4; lastKnownFileType = sourcecode.swift; path = AccountsDetailViewController.swift; sourceTree = "<group>"; };
		5144EA352279FC3D00D19003 /* AccountsAddLocal.xib */ = {isa = PBXFileReference; lastKnownFileType = file.xib; path = AccountsAddLocal.xib; sourceTree = "<group>"; };
		5144EA372279FC6200D19003 /* AccountsAddLocalWindowController.swift */ = {isa = PBXFileReference; lastKnownFileType = sourcecode.swift; path = AccountsAddLocalWindowController.swift; sourceTree = "<group>"; };
		5144EA3A227A379E00D19003 /* ImportOPMLSheet.xib */ = {isa = PBXFileReference; lastKnownFileType = file.xib; path = ImportOPMLSheet.xib; sourceTree = "<group>"; };
		5144EA3C227A37AF00D19003 /* ExportOPMLSheet.xib */ = {isa = PBXFileReference; lastKnownFileType = file.xib; path = ExportOPMLSheet.xib; sourceTree = "<group>"; };
		5144EA3E227A37EC00D19003 /* ImportOPMLWindowController.swift */ = {isa = PBXFileReference; lastKnownFileType = sourcecode.swift; path = ImportOPMLWindowController.swift; sourceTree = "<group>"; };
		5144EA42227A380F00D19003 /* ExportOPMLWindowController.swift */ = {isa = PBXFileReference; lastKnownFileType = sourcecode.swift; path = ExportOPMLWindowController.swift; sourceTree = "<group>"; };
		5144EA4F227B8E4500D19003 /* AccountsFeedbinWindowController.swift */ = {isa = PBXFileReference; lastKnownFileType = sourcecode.swift; path = AccountsFeedbinWindowController.swift; sourceTree = "<group>"; };
		5144EA50227B8E4500D19003 /* AccountsFeedbin.xib */ = {isa = PBXFileReference; lastKnownFileType = file.xib; path = AccountsFeedbin.xib; sourceTree = "<group>"; };
		51543684228F6753005E1CDF /* DetailAccountViewController.swift */ = {isa = PBXFileReference; lastKnownFileType = sourcecode.swift; path = DetailAccountViewController.swift; sourceTree = "<group>"; };
		515436872291D75D005E1CDF /* AddLocalAccountViewController.swift */ = {isa = PBXFileReference; lastKnownFileType = sourcecode.swift; path = AddLocalAccountViewController.swift; sourceTree = "<group>"; };
		515436892291FED9005E1CDF /* FeedbinAccountViewController.swift */ = {isa = PBXFileReference; lastKnownFileType = sourcecode.swift; path = FeedbinAccountViewController.swift; sourceTree = "<group>"; };
		51554BFC228B6EB50055115A /* SyncDatabase.xcodeproj */ = {isa = PBXFileReference; lastKnownFileType = "wrapper.pb-project"; name = SyncDatabase.xcodeproj; path = Frameworks/SyncDatabase/SyncDatabase.xcodeproj; sourceTree = SOURCE_ROOT; };
		5183CCCF226E1E880010922C /* NonIntrinsicLabel.swift */ = {isa = PBXFileReference; lastKnownFileType = sourcecode.swift; path = NonIntrinsicLabel.swift; sourceTree = "<group>"; };
		5183CCD9226E31A50010922C /* NonIntrinsicImageView.swift */ = {isa = PBXFileReference; lastKnownFileType = sourcecode.swift; path = NonIntrinsicImageView.swift; sourceTree = "<group>"; };
		5183CCDC226F1F5C0010922C /* NavigationProgressView.swift */ = {isa = PBXFileReference; lastKnownFileType = sourcecode.swift; path = NavigationProgressView.swift; sourceTree = "<group>"; };
		5183CCDE226F1FCC0010922C /* UINavigationController+Progress.swift */ = {isa = PBXFileReference; lastKnownFileType = sourcecode.swift; path = "UINavigationController+Progress.swift"; sourceTree = "<group>"; };
		5183CCE2226F314C0010922C /* ProgressTableViewController.swift */ = {isa = PBXFileReference; lastKnownFileType = sourcecode.swift; path = ProgressTableViewController.swift; sourceTree = "<group>"; };
		5183CCE4226F4DFA0010922C /* RefreshInterval.swift */ = {isa = PBXFileReference; lastKnownFileType = sourcecode.swift; path = RefreshInterval.swift; sourceTree = "<group>"; };
		5183CCE7226F68D90010922C /* AccountRefreshTimer.swift */ = {isa = PBXFileReference; lastKnownFileType = sourcecode.swift; path = AccountRefreshTimer.swift; sourceTree = "<group>"; };
		5183CCEC22711DCE0010922C /* Settings.storyboard */ = {isa = PBXFileReference; lastKnownFileType = file.storyboard; path = Settings.storyboard; sourceTree = "<group>"; };
		5183CCEE227125970010922C /* SettingsViewController.swift */ = {isa = PBXFileReference; lastKnownFileType = sourcecode.swift; path = SettingsViewController.swift; sourceTree = "<group>"; };
		5194B5ED22B6965300144881 /* SettingsSubscriptionsImportDocumentPickerView.swift */ = {isa = PBXFileReference; lastKnownFileType = sourcecode.swift; path = SettingsSubscriptionsImportDocumentPickerView.swift; sourceTree = "<group>"; };
		5194B5F122B69FCC00144881 /* SettingsSubscriptionsExportDocumentPickerView.swift */ = {isa = PBXFileReference; lastKnownFileType = sourcecode.swift; path = SettingsSubscriptionsExportDocumentPickerView.swift; sourceTree = "<group>"; };
		519B8D322143397200FA689C /* SharingServiceDelegate.swift */ = {isa = PBXFileReference; lastKnownFileType = sourcecode.swift; path = SharingServiceDelegate.swift; sourceTree = "<group>"; };
		519E743422C663F900A78E47 /* SceneDelegate.swift */ = {isa = PBXFileReference; fileEncoding = 4; lastKnownFileType = sourcecode.swift; path = SceneDelegate.swift; sourceTree = "<group>"; };
		51C4524E226506F400C03939 /* UIStoryboard-Extensions.swift */ = {isa = PBXFileReference; fileEncoding = 4; lastKnownFileType = sourcecode.swift; path = "UIStoryboard-Extensions.swift"; sourceTree = "<group>"; };
		51C45250226506F400C03939 /* String-Extensions.swift */ = {isa = PBXFileReference; fileEncoding = 4; lastKnownFileType = sourcecode.swift; path = "String-Extensions.swift"; sourceTree = "<group>"; };
		51C45254226507D200C03939 /* AppAssets.swift */ = {isa = PBXFileReference; fileEncoding = 4; lastKnownFileType = sourcecode.swift; path = AppAssets.swift; sourceTree = "<group>"; };
		51C45255226507D200C03939 /* AppDefaults.swift */ = {isa = PBXFileReference; fileEncoding = 4; lastKnownFileType = sourcecode.swift; path = AppDefaults.swift; sourceTree = "<group>"; };
		51C45261226508F600C03939 /* MasterFeedUnreadCountView.swift */ = {isa = PBXFileReference; fileEncoding = 4; lastKnownFileType = sourcecode.swift; path = MasterFeedUnreadCountView.swift; sourceTree = "<group>"; };
		51C45262226508F600C03939 /* MasterFeedTableViewCell.swift */ = {isa = PBXFileReference; fileEncoding = 4; lastKnownFileType = sourcecode.swift; path = MasterFeedTableViewCell.swift; sourceTree = "<group>"; };
		51C45263226508F600C03939 /* MasterFeedTableViewCellLayout.swift */ = {isa = PBXFileReference; fileEncoding = 4; lastKnownFileType = sourcecode.swift; path = MasterFeedTableViewCellLayout.swift; sourceTree = "<group>"; };
		51C45264226508F600C03939 /* MasterFeedViewController.swift */ = {isa = PBXFileReference; fileEncoding = 4; lastKnownFileType = sourcecode.swift; path = MasterFeedViewController.swift; sourceTree = "<group>"; };
		51C4526E2265091600C03939 /* MasterTimelineViewController.swift */ = {isa = PBXFileReference; fileEncoding = 4; lastKnownFileType = sourcecode.swift; path = MasterTimelineViewController.swift; sourceTree = "<group>"; };
		51C452702265091600C03939 /* MultilineUILabelSizer.swift */ = {isa = PBXFileReference; fileEncoding = 4; lastKnownFileType = sourcecode.swift; path = MultilineUILabelSizer.swift; sourceTree = "<group>"; };
		51C452712265091600C03939 /* MasterTimelineCellData.swift */ = {isa = PBXFileReference; fileEncoding = 4; lastKnownFileType = sourcecode.swift; path = MasterTimelineCellData.swift; sourceTree = "<group>"; };
		51C452722265091600C03939 /* MasterTimelineTableViewCell.swift */ = {isa = PBXFileReference; fileEncoding = 4; lastKnownFileType = sourcecode.swift; path = MasterTimelineTableViewCell.swift; sourceTree = "<group>"; };
		51C452742265091600C03939 /* MasterUnreadIndicatorView.swift */ = {isa = PBXFileReference; fileEncoding = 4; lastKnownFileType = sourcecode.swift; path = MasterUnreadIndicatorView.swift; sourceTree = "<group>"; };
		51C452752265091600C03939 /* MasterTimelineDefaultCellLayout.swift */ = {isa = PBXFileReference; fileEncoding = 4; lastKnownFileType = sourcecode.swift; path = MasterTimelineDefaultCellLayout.swift; sourceTree = "<group>"; };
		51C4527E2265092C00C03939 /* DetailViewController.swift */ = {isa = PBXFileReference; fileEncoding = 4; lastKnownFileType = sourcecode.swift; path = DetailViewController.swift; sourceTree = "<group>"; };
		51C452812265093600C03939 /* AddFeedFolderPickerData.swift */ = {isa = PBXFileReference; fileEncoding = 4; lastKnownFileType = sourcecode.swift; path = AddFeedFolderPickerData.swift; sourceTree = "<group>"; };
		51C452822265093600C03939 /* Add.storyboard */ = {isa = PBXFileReference; fileEncoding = 4; lastKnownFileType = file.storyboard; path = Add.storyboard; sourceTree = "<group>"; };
		51C452842265093600C03939 /* AddFeedViewController.swift */ = {isa = PBXFileReference; fileEncoding = 4; lastKnownFileType = sourcecode.swift; path = AddFeedViewController.swift; sourceTree = "<group>"; };
		51C4528B2265095F00C03939 /* AddFolderViewController.swift */ = {isa = PBXFileReference; fileEncoding = 4; lastKnownFileType = sourcecode.swift; path = AddFolderViewController.swift; sourceTree = "<group>"; };
		51C452B32265141B00C03939 /* WebKit.framework */ = {isa = PBXFileReference; lastKnownFileType = wrapper.framework; name = WebKit.framework; path = Platforms/iPhoneOS.platform/Developer/SDKs/iPhoneOS12.2.sdk/System/Library/Frameworks/WebKit.framework; sourceTree = DEVELOPER_DIR; };
		51C452B72265178500C03939 /* styleSheet.css */ = {isa = PBXFileReference; fileEncoding = 4; lastKnownFileType = text.css; path = styleSheet.css; sourceTree = "<group>"; };
		51E3EB32229AB02C00645299 /* ErrorHandler.swift */ = {isa = PBXFileReference; lastKnownFileType = sourcecode.swift; path = ErrorHandler.swift; sourceTree = "<group>"; };
		51E3EB3C229AB08300645299 /* ErrorHandler.swift */ = {isa = PBXFileReference; lastKnownFileType = sourcecode.swift; path = ErrorHandler.swift; sourceTree = "<group>"; };
		51E595A4228CC36500FCC42B /* ArticleStatusSyncTimer.swift */ = {isa = PBXFileReference; lastKnownFileType = sourcecode.swift; path = ArticleStatusSyncTimer.swift; sourceTree = "<group>"; };
		51E595AA228DF94C00FCC42B /* SettingsTableViewCell.xib */ = {isa = PBXFileReference; lastKnownFileType = file.xib; path = SettingsTableViewCell.xib; sourceTree = "<group>"; };
		51E595AC228E1C2100FCC42B /* AddAccountViewController.swift */ = {isa = PBXFileReference; lastKnownFileType = sourcecode.swift; path = AddAccountViewController.swift; sourceTree = "<group>"; };
		51EC114B2149FE3300B296E3 /* FolderTreeMenu.swift */ = {isa = PBXFileReference; lastKnownFileType = sourcecode.swift; name = FolderTreeMenu.swift; path = AddFeed/FolderTreeMenu.swift; sourceTree = "<group>"; };
		51EF0F76227716200050506E /* FaviconGenerator.swift */ = {isa = PBXFileReference; lastKnownFileType = sourcecode.swift; path = FaviconGenerator.swift; sourceTree = "<group>"; };
		51EF0F78227716380050506E /* ColorHash.swift */ = {isa = PBXFileReference; lastKnownFileType = sourcecode.swift; path = ColorHash.swift; sourceTree = "<group>"; };
		51EF0F7B2277919E0050506E /* TimelineNumberOfLinesViewController.swift */ = {isa = PBXFileReference; lastKnownFileType = sourcecode.swift; path = TimelineNumberOfLinesViewController.swift; sourceTree = "<group>"; };
		51EF0F7D2277A57D0050506E /* MasterTimelineAccessibilityCellLayout.swift */ = {isa = PBXFileReference; lastKnownFileType = sourcecode.swift; path = MasterTimelineAccessibilityCellLayout.swift; sourceTree = "<group>"; };
		51EF0F7F2277A8330050506E /* MasterTimelineCellLayout.swift */ = {isa = PBXFileReference; lastKnownFileType = sourcecode.swift; path = MasterTimelineCellLayout.swift; sourceTree = "<group>"; };
		51EF0F8D2279C9260050506E /* AccountsAdd.xib */ = {isa = PBXFileReference; lastKnownFileType = file.xib; path = AccountsAdd.xib; sourceTree = "<group>"; };
		51EF0F8F2279C9500050506E /* AccountsAddViewController.swift */ = {isa = PBXFileReference; lastKnownFileType = sourcecode.swift; path = AccountsAddViewController.swift; sourceTree = "<group>"; };
		51EF0F912279CA620050506E /* AccountsAddTableCellView.swift */ = {isa = PBXFileReference; lastKnownFileType = sourcecode.swift; path = AccountsAddTableCellView.swift; sourceTree = "<group>"; };
		51F35D0822AFD4760003CE1B /* SettingsView.swift */ = {isa = PBXFileReference; lastKnownFileType = sourcecode.swift; path = SettingsView.swift; sourceTree = "<group>"; };
		51F772EC22B2789B0087D9D1 /* SettingsDetailAccountView.swift */ = {isa = PBXFileReference; lastKnownFileType = sourcecode.swift; path = SettingsDetailAccountView.swift; sourceTree = "<group>"; };
		51F85BDB2272162F00C787DC /* RefreshIntervalViewController.swift */ = {isa = PBXFileReference; lastKnownFileType = sourcecode.swift; path = RefreshIntervalViewController.swift; sourceTree = "<group>"; };
		51F85BE6227245FC00C787DC /* AboutViewController.swift */ = {isa = PBXFileReference; lastKnownFileType = sourcecode.swift; path = AboutViewController.swift; sourceTree = "<group>"; };
		51F85BEA22724CB600C787DC /* About.rtf */ = {isa = PBXFileReference; lastKnownFileType = text.rtf; path = About.rtf; sourceTree = "<group>"; };
		51F85BEC227251DF00C787DC /* Acknowledgments.rtf */ = {isa = PBXFileReference; lastKnownFileType = text.rtf; path = Acknowledgments.rtf; sourceTree = "<group>"; };
		51F85BEE2272520B00C787DC /* Thanks.rtf */ = {isa = PBXFileReference; lastKnownFileType = text.rtf; path = Thanks.rtf; sourceTree = "<group>"; };
		51F85BF02272524100C787DC /* Credits.rtf */ = {isa = PBXFileReference; lastKnownFileType = text.rtf; path = Credits.rtf; sourceTree = "<group>"; };
		51F85BF22272531500C787DC /* Dedication.rtf */ = {isa = PBXFileReference; lastKnownFileType = text.rtf; path = Dedication.rtf; sourceTree = "<group>"; };
		51F85BF42273625800C787DC /* Bundle-Extensions.swift */ = {isa = PBXFileReference; lastKnownFileType = sourcecode.swift; path = "Bundle-Extensions.swift"; sourceTree = "<group>"; };
		51F85BF622749FA100C787DC /* UIFont-Extensions.swift */ = {isa = PBXFileReference; lastKnownFileType = sourcecode.swift; path = "UIFont-Extensions.swift"; sourceTree = "<group>"; };
		51F85BF82274AA7B00C787DC /* UIBarButtonItem-Extensions.swift */ = {isa = PBXFileReference; lastKnownFileType = sourcecode.swift; path = "UIBarButtonItem-Extensions.swift"; sourceTree = "<group>"; };
		51F85BFA2275D85000C787DC /* Array-Extensions.swift */ = {isa = PBXFileReference; lastKnownFileType = sourcecode.swift; path = "Array-Extensions.swift"; sourceTree = "<group>"; };
		51F85BFC2275DCA800C787DC /* SingleLineUILabelSizer.swift */ = {isa = PBXFileReference; fileEncoding = 4; lastKnownFileType = sourcecode.swift; path = SingleLineUILabelSizer.swift; sourceTree = "<group>"; };
		557EE1A522B6F4E1004206FA /* SettingsReaderAPIAccountView.swift */ = {isa = PBXFileReference; fileEncoding = 4; lastKnownFileType = sourcecode.swift; path = SettingsReaderAPIAccountView.swift; sourceTree = "<group>"; };
		55E15BC1229D65A900D6602A /* AccountsReaderAPI.xib */ = {isa = PBXFileReference; fileEncoding = 4; lastKnownFileType = file.xib; path = AccountsReaderAPI.xib; sourceTree = "<group>"; };
		55E15BCA229D65A900D6602A /* AccountsReaderAPIWindowController.swift */ = {isa = PBXFileReference; fileEncoding = 4; lastKnownFileType = sourcecode.swift; path = AccountsReaderAPIWindowController.swift; sourceTree = "<group>"; };
		6581C73320CED60000F4AD34 /* Subscribe to Feed.appex */ = {isa = PBXFileReference; explicitFileType = "wrapper.app-extension"; includeInIndex = 0; path = "Subscribe to Feed.appex"; sourceTree = BUILT_PRODUCTS_DIR; };
		6581C73420CED60100F4AD34 /* Cocoa.framework */ = {isa = PBXFileReference; lastKnownFileType = wrapper.framework; name = Cocoa.framework; path = System/Library/Frameworks/Cocoa.framework; sourceTree = SDKROOT; };
		6581C73720CED60100F4AD34 /* SafariExtensionHandler.swift */ = {isa = PBXFileReference; lastKnownFileType = sourcecode.swift; path = SafariExtensionHandler.swift; sourceTree = "<group>"; };
		6581C73920CED60100F4AD34 /* SafariExtensionViewController.swift */ = {isa = PBXFileReference; lastKnownFileType = sourcecode.swift; path = SafariExtensionViewController.swift; sourceTree = "<group>"; };
		6581C73C20CED60100F4AD34 /* Base */ = {isa = PBXFileReference; lastKnownFileType = file.xib; name = Base; path = Base.lproj/SafariExtensionViewController.xib; sourceTree = "<group>"; };
		6581C73E20CED60100F4AD34 /* Info.plist */ = {isa = PBXFileReference; lastKnownFileType = text.plist.xml; path = Info.plist; sourceTree = "<group>"; };
		6581C73F20CED60100F4AD34 /* netnewswire-subscribe-to-feed.js */ = {isa = PBXFileReference; lastKnownFileType = sourcecode.javascript; path = "netnewswire-subscribe-to-feed.js"; sourceTree = "<group>"; };
		6581C74120CED60100F4AD34 /* ToolbarItemIcon.pdf */ = {isa = PBXFileReference; lastKnownFileType = image.pdf; path = ToolbarItemIcon.pdf; sourceTree = "<group>"; };
		6581C74320CED60100F4AD34 /* Subscribe_to_Feed.entitlements */ = {isa = PBXFileReference; lastKnownFileType = text.plist.entitlements; path = Subscribe_to_Feed.entitlements; sourceTree = "<group>"; };
		8405DD892213E0E3008CE1BF /* DetailContainerView.swift */ = {isa = PBXFileReference; lastKnownFileType = sourcecode.swift; path = DetailContainerView.swift; sourceTree = "<group>"; };
		8405DD9822153B6B008CE1BF /* TimelineContainerView.swift */ = {isa = PBXFileReference; lastKnownFileType = sourcecode.swift; path = TimelineContainerView.swift; sourceTree = "<group>"; };
		8405DD9B22153BD7008CE1BF /* NSView-Extensions.swift */ = {isa = PBXFileReference; lastKnownFileType = sourcecode.swift; path = "NSView-Extensions.swift"; sourceTree = "<group>"; };
		8405DDA122168920008CE1BF /* TimelineTableView.xib */ = {isa = PBXFileReference; lastKnownFileType = file.xib; path = TimelineTableView.xib; sourceTree = "<group>"; };
		8405DDA422168C62008CE1BF /* TimelineContainerViewController.swift */ = {isa = PBXFileReference; lastKnownFileType = sourcecode.swift; path = TimelineContainerViewController.swift; sourceTree = "<group>"; };
		840BEE4021D70E64009BBAFA /* CrashReportWindowController.swift */ = {isa = PBXFileReference; lastKnownFileType = sourcecode.swift; path = CrashReportWindowController.swift; sourceTree = "<group>"; };
		840D617C2029031C009BC708 /* NetNewsWire.app */ = {isa = PBXFileReference; explicitFileType = wrapper.application; includeInIndex = 0; path = NetNewsWire.app; sourceTree = BUILT_PRODUCTS_DIR; };
		840D617E2029031C009BC708 /* AppDelegate.swift */ = {isa = PBXFileReference; lastKnownFileType = sourcecode.swift; path = AppDelegate.swift; sourceTree = "<group>"; };
		840D61952029031D009BC708 /* NetNewsWire_iOSTests.swift */ = {isa = PBXFileReference; lastKnownFileType = sourcecode.swift; path = NetNewsWire_iOSTests.swift; sourceTree = "<group>"; };
		840D61972029031D009BC708 /* Info.plist */ = {isa = PBXFileReference; lastKnownFileType = text.plist.xml; path = Info.plist; sourceTree = "<group>"; };
		84162A142038C12C00035290 /* MarkCommandValidationStatus.swift */ = {isa = PBXFileReference; lastKnownFileType = sourcecode.swift; path = MarkCommandValidationStatus.swift; sourceTree = "<group>"; };
		841ABA4D20145E7300980E11 /* NothingInspectorViewController.swift */ = {isa = PBXFileReference; lastKnownFileType = sourcecode.swift; path = NothingInspectorViewController.swift; sourceTree = "<group>"; };
		841ABA5D20145E9200980E11 /* FolderInspectorViewController.swift */ = {isa = PBXFileReference; lastKnownFileType = sourcecode.swift; path = FolderInspectorViewController.swift; sourceTree = "<group>"; };
		841ABA5F20145EC100980E11 /* BuiltinSmartFeedInspectorViewController.swift */ = {isa = PBXFileReference; lastKnownFileType = sourcecode.swift; path = BuiltinSmartFeedInspectorViewController.swift; sourceTree = "<group>"; };
		841D4D542106B3D500DD04E6 /* Articles.xcodeproj */ = {isa = PBXFileReference; lastKnownFileType = "wrapper.pb-project"; name = Articles.xcodeproj; path = ../Frameworks/Articles/Articles.xcodeproj; sourceTree = "<group>"; };
		841D4D5E2106B3E100DD04E6 /* ArticlesDatabase.xcodeproj */ = {isa = PBXFileReference; lastKnownFileType = "wrapper.pb-project"; name = ArticlesDatabase.xcodeproj; path = ../Frameworks/ArticlesDatabase/ArticlesDatabase.xcodeproj; sourceTree = "<group>"; };
		84216D0222128B9D0049B9B9 /* DetailWebViewController.swift */ = {isa = PBXFileReference; lastKnownFileType = sourcecode.swift; path = DetailWebViewController.swift; sourceTree = "<group>"; };
		842611891FCB67AA0086A189 /* FeedIconDownloader.swift */ = {isa = PBXFileReference; lastKnownFileType = sourcecode.swift; path = FeedIconDownloader.swift; sourceTree = "<group>"; };
		8426119D1FCB6ED40086A189 /* HTMLMetadataDownloader.swift */ = {isa = PBXFileReference; fileEncoding = 4; lastKnownFileType = sourcecode.swift; path = HTMLMetadataDownloader.swift; sourceTree = "<group>"; };
		8426119F1FCB72600086A189 /* FeaturedImageDownloader.swift */ = {isa = PBXFileReference; lastKnownFileType = sourcecode.swift; path = FeaturedImageDownloader.swift; sourceTree = "<group>"; };
		842611A11FCB769D0086A189 /* RSHTMLMetadata+Extension.swift */ = {isa = PBXFileReference; lastKnownFileType = sourcecode.swift; path = "RSHTMLMetadata+Extension.swift"; sourceTree = "<group>"; };
		842E45CD1ED8C308000A8B52 /* AppNotifications.swift */ = {isa = PBXFileReference; fileEncoding = 4; lastKnownFileType = sourcecode.swift; path = AppNotifications.swift; sourceTree = "<group>"; };
		842E45DC1ED8C54B000A8B52 /* Browser.swift */ = {isa = PBXFileReference; fileEncoding = 4; lastKnownFileType = sourcecode.swift; path = Browser.swift; sourceTree = "<group>"; };
		84411E701FE5FBFA004B527F /* SmallIconProvider.swift */ = {isa = PBXFileReference; lastKnownFileType = sourcecode.swift; path = SmallIconProvider.swift; sourceTree = "<group>"; };
		8444C8F11FED81840051386C /* OPMLExporter.swift */ = {isa = PBXFileReference; lastKnownFileType = sourcecode.swift; path = OPMLExporter.swift; sourceTree = "<group>"; };
		844B5B581FE9FE4F00C7C76A /* SidebarKeyboardDelegate.swift */ = {isa = PBXFileReference; lastKnownFileType = sourcecode.swift; path = SidebarKeyboardDelegate.swift; sourceTree = "<group>"; };
		844B5B5A1FEA00FB00C7C76A /* TimelineKeyboardDelegate.swift */ = {isa = PBXFileReference; lastKnownFileType = sourcecode.swift; path = TimelineKeyboardDelegate.swift; sourceTree = "<group>"; };
		844B5B641FEA11F200C7C76A /* GlobalKeyboardShortcuts.plist */ = {isa = PBXFileReference; lastKnownFileType = text.plist.xml; path = GlobalKeyboardShortcuts.plist; sourceTree = "<group>"; };
		844B5B661FEA18E300C7C76A /* MainWIndowKeyboardHandler.swift */ = {isa = PBXFileReference; lastKnownFileType = sourcecode.swift; path = MainWIndowKeyboardHandler.swift; sourceTree = "<group>"; };
		844B5B681FEA20DF00C7C76A /* SidebarKeyboardShortcuts.plist */ = {isa = PBXFileReference; lastKnownFileType = text.plist.xml; path = SidebarKeyboardShortcuts.plist; sourceTree = "<group>"; };
		845213221FCA5B10003B6E93 /* ImageDownloader.swift */ = {isa = PBXFileReference; fileEncoding = 4; lastKnownFileType = sourcecode.swift; path = ImageDownloader.swift; sourceTree = "<group>"; };
		845479871FEB77C000AD8B59 /* TimelineKeyboardShortcuts.plist */ = {isa = PBXFileReference; lastKnownFileType = text.plist.xml; path = TimelineKeyboardShortcuts.plist; sourceTree = "<group>"; };
		845A29081FC74B8E007B49E3 /* SingleFaviconDownloader.swift */ = {isa = PBXFileReference; lastKnownFileType = sourcecode.swift; path = SingleFaviconDownloader.swift; sourceTree = "<group>"; };
		845A29211FC9251E007B49E3 /* SidebarCellLayout.swift */ = {isa = PBXFileReference; lastKnownFileType = sourcecode.swift; path = SidebarCellLayout.swift; sourceTree = "<group>"; };
		845A29231FC9255E007B49E3 /* SidebarCellAppearance.swift */ = {isa = PBXFileReference; lastKnownFileType = sourcecode.swift; path = SidebarCellAppearance.swift; sourceTree = "<group>"; };
		845B14A51FC2299E0013CF92 /* README.md */ = {isa = PBXFileReference; lastKnownFileType = net.daringfireball.markdown; path = README.md; sourceTree = "<group>"; };
		845EE7B01FC2366500854A1F /* StarredFeedDelegate.swift */ = {isa = PBXFileReference; lastKnownFileType = sourcecode.swift; path = StarredFeedDelegate.swift; sourceTree = "<group>"; };
		845EE7C01FC2488C00854A1F /* SmartFeed.swift */ = {isa = PBXFileReference; lastKnownFileType = sourcecode.swift; path = SmartFeed.swift; sourceTree = "<group>"; };
		846E77301F6EF5D600A165E2 /* Account.xcodeproj */ = {isa = PBXFileReference; lastKnownFileType = "wrapper.pb-project"; name = Account.xcodeproj; path = ../Frameworks/Account/Account.xcodeproj; sourceTree = "<group>"; };
		84702AA31FA27AC0006B8943 /* MarkStatusCommand.swift */ = {isa = PBXFileReference; lastKnownFileType = sourcecode.swift; path = MarkStatusCommand.swift; sourceTree = "<group>"; };
		8472058020142E8900AD578B /* FeedInspectorViewController.swift */ = {isa = PBXFileReference; lastKnownFileType = sourcecode.swift; path = FeedInspectorViewController.swift; sourceTree = "<group>"; };
		847752FE2008879500D93690 /* CoreServices.framework */ = {isa = PBXFileReference; lastKnownFileType = wrapper.framework; name = CoreServices.framework; path = System/Library/Frameworks/CoreServices.framework; sourceTree = SDKROOT; };
		8477ACBD22238E9500DF7F37 /* SearchFeedDelegate.swift */ = {isa = PBXFileReference; lastKnownFileType = sourcecode.swift; path = SearchFeedDelegate.swift; sourceTree = "<group>"; };
		847E64942262782F00E00365 /* NSAppleEventDescriptor+UserRecordFields.swift */ = {isa = PBXFileReference; fileEncoding = 4; lastKnownFileType = sourcecode.swift; path = "NSAppleEventDescriptor+UserRecordFields.swift"; sourceTree = "<group>"; };
		848362FC2262A30800DA1D35 /* styleSheet.css */ = {isa = PBXFileReference; fileEncoding = 4; lastKnownFileType = text.css; path = styleSheet.css; sourceTree = "<group>"; };
		848362FE2262A30E00DA1D35 /* template.html */ = {isa = PBXFileReference; fileEncoding = 4; lastKnownFileType = text.html; path = template.html; sourceTree = "<group>"; };
		848363012262A3BC00DA1D35 /* Base */ = {isa = PBXFileReference; lastKnownFileType = file.xib; name = Base; path = Mac/Base.lproj/AddFeedSheet.xib; sourceTree = SOURCE_ROOT; };
		848363042262A3CC00DA1D35 /* Base */ = {isa = PBXFileReference; lastKnownFileType = file.xib; name = Base; path = Mac/Base.lproj/AddFolderSheet.xib; sourceTree = SOURCE_ROOT; };
		848363072262A3DD00DA1D35 /* Base */ = {isa = PBXFileReference; lastKnownFileType = file.storyboard; name = Base; path = Base.lproj/Main.storyboard; sourceTree = "<group>"; };
		8483630A2262A3F000DA1D35 /* Base */ = {isa = PBXFileReference; lastKnownFileType = file.xib; name = Base; path = Mac/Base.lproj/RenameSheet.xib; sourceTree = SOURCE_ROOT; };
		8483630D2262A3FE00DA1D35 /* Base */ = {isa = PBXFileReference; lastKnownFileType = file.storyboard; name = Base; path = Mac/Base.lproj/MainWindow.storyboard; sourceTree = SOURCE_ROOT; };
		848B937121C8C5540038DC0D /* CrashReporter.swift */ = {isa = PBXFileReference; fileEncoding = 4; lastKnownFileType = sourcecode.swift; path = CrashReporter.swift; sourceTree = "<group>"; };
		848D578D21543519005FFAD5 /* PasteboardFeed.swift */ = {isa = PBXFileReference; lastKnownFileType = sourcecode.swift; path = PasteboardFeed.swift; sourceTree = "<group>"; };
		848F6AE41FC29CFA002D422E /* FaviconDownloader.swift */ = {isa = PBXFileReference; fileEncoding = 4; lastKnownFileType = sourcecode.swift; path = FaviconDownloader.swift; sourceTree = "<group>"; };
		849A97421ED9EAA9007D329B /* AddFolderWindowController.swift */ = {isa = PBXFileReference; fileEncoding = 4; lastKnownFileType = sourcecode.swift; path = AddFolderWindowController.swift; sourceTree = "<group>"; };
		849A97511ED9EAC0007D329B /* AddFeedController.swift */ = {isa = PBXFileReference; fileEncoding = 4; lastKnownFileType = sourcecode.swift; name = AddFeedController.swift; path = AddFeed/AddFeedController.swift; sourceTree = "<group>"; };
		849A97521ED9EAC0007D329B /* AddFeedWindowController.swift */ = {isa = PBXFileReference; fileEncoding = 4; lastKnownFileType = sourcecode.swift; name = AddFeedWindowController.swift; path = AddFeed/AddFeedWindowController.swift; sourceTree = "<group>"; };
		849A97581ED9EB0D007D329B /* ArticleUtilities.swift */ = {isa = PBXFileReference; fileEncoding = 4; lastKnownFileType = sourcecode.swift; path = ArticleUtilities.swift; sourceTree = "<group>"; };
		849A97591ED9EB0D007D329B /* DefaultFeedsImporter.swift */ = {isa = PBXFileReference; fileEncoding = 4; lastKnownFileType = sourcecode.swift; path = DefaultFeedsImporter.swift; sourceTree = "<group>"; };
		849A975D1ED9EB72007D329B /* MainWindowController.swift */ = {isa = PBXFileReference; fileEncoding = 4; lastKnownFileType = sourcecode.swift; path = MainWindowController.swift; sourceTree = "<group>"; };
		849A97601ED9EB96007D329B /* SidebarOutlineView.swift */ = {isa = PBXFileReference; fileEncoding = 4; lastKnownFileType = sourcecode.swift; path = SidebarOutlineView.swift; sourceTree = "<group>"; };
		849A97611ED9EB96007D329B /* FeedTreeControllerDelegate.swift */ = {isa = PBXFileReference; fileEncoding = 4; lastKnownFileType = sourcecode.swift; path = FeedTreeControllerDelegate.swift; sourceTree = "<group>"; };
		849A97621ED9EB96007D329B /* SidebarViewController.swift */ = {isa = PBXFileReference; fileEncoding = 4; lastKnownFileType = sourcecode.swift; path = SidebarViewController.swift; sourceTree = "<group>"; };
		849A97631ED9EB96007D329B /* UnreadCountView.swift */ = {isa = PBXFileReference; fileEncoding = 4; lastKnownFileType = sourcecode.swift; path = UnreadCountView.swift; sourceTree = "<group>"; };
		849A97691ED9EBC8007D329B /* TimelineTableRowView.swift */ = {isa = PBXFileReference; fileEncoding = 4; lastKnownFileType = sourcecode.swift; path = TimelineTableRowView.swift; sourceTree = "<group>"; };
		849A976A1ED9EBC8007D329B /* TimelineTableView.swift */ = {isa = PBXFileReference; fileEncoding = 4; lastKnownFileType = sourcecode.swift; path = TimelineTableView.swift; sourceTree = "<group>"; };
		849A976B1ED9EBC8007D329B /* TimelineViewController.swift */ = {isa = PBXFileReference; fileEncoding = 4; lastKnownFileType = sourcecode.swift; path = TimelineViewController.swift; sourceTree = "<group>"; };
		849A97701ED9EC04007D329B /* TimelineCellAppearance.swift */ = {isa = PBXFileReference; fileEncoding = 4; lastKnownFileType = sourcecode.swift; path = TimelineCellAppearance.swift; sourceTree = "<group>"; };
		849A97711ED9EC04007D329B /* TimelineCellData.swift */ = {isa = PBXFileReference; fileEncoding = 4; lastKnownFileType = sourcecode.swift; path = TimelineCellData.swift; sourceTree = "<group>"; };
		849A97721ED9EC04007D329B /* TimelineCellLayout.swift */ = {isa = PBXFileReference; fileEncoding = 4; lastKnownFileType = sourcecode.swift; path = TimelineCellLayout.swift; sourceTree = "<group>"; };
		849A97731ED9EC04007D329B /* TimelineStringFormatter.swift */ = {isa = PBXFileReference; fileEncoding = 4; lastKnownFileType = sourcecode.swift; path = TimelineStringFormatter.swift; sourceTree = "<group>"; };
		849A97741ED9EC04007D329B /* TimelineTableCellView.swift */ = {isa = PBXFileReference; fileEncoding = 4; lastKnownFileType = sourcecode.swift; path = TimelineTableCellView.swift; sourceTree = "<group>"; };
		849A97751ED9EC04007D329B /* UnreadIndicatorView.swift */ = {isa = PBXFileReference; fileEncoding = 4; lastKnownFileType = sourcecode.swift; path = UnreadIndicatorView.swift; sourceTree = "<group>"; };
		849A977D1ED9EC42007D329B /* ArticleRenderer.swift */ = {isa = PBXFileReference; fileEncoding = 4; lastKnownFileType = sourcecode.swift; path = ArticleRenderer.swift; sourceTree = "<group>"; };
		849A977E1ED9EC42007D329B /* DetailViewController.swift */ = {isa = PBXFileReference; fileEncoding = 4; lastKnownFileType = sourcecode.swift; path = DetailViewController.swift; sourceTree = "<group>"; };
		849A97821ED9EC63007D329B /* SidebarStatusBarView.swift */ = {isa = PBXFileReference; fileEncoding = 4; lastKnownFileType = sourcecode.swift; path = SidebarStatusBarView.swift; sourceTree = "<group>"; };
		849A97871ED9ECEF007D329B /* ArticleStyle.swift */ = {isa = PBXFileReference; fileEncoding = 4; lastKnownFileType = sourcecode.swift; path = ArticleStyle.swift; sourceTree = "<group>"; };
		849A97881ED9ECEF007D329B /* ArticleStylesManager.swift */ = {isa = PBXFileReference; fileEncoding = 4; lastKnownFileType = sourcecode.swift; path = ArticleStylesManager.swift; sourceTree = "<group>"; };
		849A97971ED9EFAA007D329B /* Node-Extensions.swift */ = {isa = PBXFileReference; fileEncoding = 4; lastKnownFileType = sourcecode.swift; path = "Node-Extensions.swift"; sourceTree = "<group>"; };
		849A979E1ED9F130007D329B /* SidebarCell.swift */ = {isa = PBXFileReference; fileEncoding = 4; lastKnownFileType = sourcecode.swift; path = SidebarCell.swift; sourceTree = "<group>"; };
		849A97A11ED9F180007D329B /* FolderTreeControllerDelegate.swift */ = {isa = PBXFileReference; fileEncoding = 4; lastKnownFileType = sourcecode.swift; path = FolderTreeControllerDelegate.swift; sourceTree = "<group>"; };
		849C64601ED37A5D003D8FC0 /* NetNewsWire.app */ = {isa = PBXFileReference; explicitFileType = wrapper.application; includeInIndex = 0; path = NetNewsWire.app; sourceTree = BUILT_PRODUCTS_DIR; };
		849C64671ED37A5D003D8FC0 /* Assets.xcassets */ = {isa = PBXFileReference; lastKnownFileType = folder.assetcatalog; path = Assets.xcassets; sourceTree = "<group>"; };
		849C64711ED37A5D003D8FC0 /* NetNewsWireTests.xctest */ = {isa = PBXFileReference; explicitFileType = wrapper.cfbundle; includeInIndex = 0; path = NetNewsWireTests.xctest; sourceTree = BUILT_PRODUCTS_DIR; };
		849EE70E203919360082A1EA /* AppAssets.swift */ = {isa = PBXFileReference; lastKnownFileType = sourcecode.swift; path = AppAssets.swift; sourceTree = "<group>"; };
		849EE72020391F560082A1EA /* SharingServicePickerDelegate.swift */ = {isa = PBXFileReference; lastKnownFileType = sourcecode.swift; path = SharingServicePickerDelegate.swift; sourceTree = "<group>"; };
		84A14FF220048CA70046AD9A /* SendToMicroBlogCommand.swift */ = {isa = PBXFileReference; lastKnownFileType = sourcecode.swift; path = SendToMicroBlogCommand.swift; sourceTree = "<group>"; };
		84A1500420048DDF0046AD9A /* SendToMarsEditCommand.swift */ = {isa = PBXFileReference; lastKnownFileType = sourcecode.swift; path = SendToMarsEditCommand.swift; sourceTree = "<group>"; };
		84A37CB4201ECD610087C5AF /* RenameWindowController.swift */ = {isa = PBXFileReference; fileEncoding = 4; lastKnownFileType = sourcecode.swift; path = RenameWindowController.swift; sourceTree = "<group>"; };
		84A3EE52223B667F00557320 /* DefaultFeeds.opml */ = {isa = PBXFileReference; fileEncoding = 4; lastKnownFileType = text.xml; path = DefaultFeeds.opml; sourceTree = "<group>"; };
		84AD1EA92031617300BC20B7 /* PasteboardFolder.swift */ = {isa = PBXFileReference; lastKnownFileType = sourcecode.swift; path = PasteboardFolder.swift; sourceTree = "<group>"; };
		84AD1EB92031649C00BC20B7 /* SmartFeedPasteboardWriter.swift */ = {isa = PBXFileReference; lastKnownFileType = sourcecode.swift; path = SmartFeedPasteboardWriter.swift; sourceTree = "<group>"; };
		84AD1EBB2032AF5C00BC20B7 /* SidebarOutlineDataSource.swift */ = {isa = PBXFileReference; lastKnownFileType = sourcecode.swift; path = SidebarOutlineDataSource.swift; sourceTree = "<group>"; };
		84B7178B201E66580091657D /* SidebarViewController+ContextualMenus.swift */ = {isa = PBXFileReference; fileEncoding = 4; lastKnownFileType = sourcecode.swift; path = "SidebarViewController+ContextualMenus.swift"; sourceTree = "<group>"; };
		84B99C9C1FAE83C600ECDEDB /* DeleteCommand.swift */ = {isa = PBXFileReference; lastKnownFileType = sourcecode.swift; path = DeleteCommand.swift; sourceTree = "<group>"; };
		84BAE64821CEDAF20046DB56 /* CrashReporterWindow.xib */ = {isa = PBXFileReference; lastKnownFileType = file.xib; path = CrashReporterWindow.xib; sourceTree = "<group>"; };
		84BBB12B20142A4700F054F5 /* Inspector.storyboard */ = {isa = PBXFileReference; fileEncoding = 4; lastKnownFileType = file.storyboard; path = Inspector.storyboard; sourceTree = "<group>"; };
		84BBB12C20142A4700F054F5 /* InspectorWindowController.swift */ = {isa = PBXFileReference; fileEncoding = 4; lastKnownFileType = sourcecode.swift; path = InspectorWindowController.swift; sourceTree = "<group>"; };
		84C37F7A20DD8CF200CA8CF5 /* RSCore.xcodeproj */ = {isa = PBXFileReference; lastKnownFileType = "wrapper.pb-project"; name = RSCore.xcodeproj; path = submodules/RSCore/RSCore.xcodeproj; sourceTree = "<group>"; };
		84C37F8620DD8CF800CA8CF5 /* RSParser.xcodeproj */ = {isa = PBXFileReference; lastKnownFileType = "wrapper.pb-project"; name = RSParser.xcodeproj; path = submodules/RSParser/RSParser.xcodeproj; sourceTree = "<group>"; };
		84C37F8F20DD8CFD00CA8CF5 /* RSTree.xcodeproj */ = {isa = PBXFileReference; lastKnownFileType = "wrapper.pb-project"; name = RSTree.xcodeproj; path = submodules/RSTree/RSTree.xcodeproj; sourceTree = "<group>"; };
		84C37F9820DD8D0400CA8CF5 /* RSWeb.xcodeproj */ = {isa = PBXFileReference; lastKnownFileType = "wrapper.pb-project"; name = RSWeb.xcodeproj; path = submodules/RSWeb/RSWeb.xcodeproj; sourceTree = "<group>"; };
		84C37FB920DD8E0C00CA8CF5 /* RSDatabase.xcodeproj */ = {isa = PBXFileReference; lastKnownFileType = "wrapper.pb-project"; name = RSDatabase.xcodeproj; path = submodules/RSDatabase/RSDatabase.xcodeproj; sourceTree = "<group>"; };
		84C9FC6622629B3900D921D6 /* AppDelegate.swift */ = {isa = PBXFileReference; lastKnownFileType = sourcecode.swift; path = AppDelegate.swift; sourceTree = "<group>"; };
		84C9FC6B22629E1200D921D6 /* AdvancedPreferencesViewController.swift */ = {isa = PBXFileReference; fileEncoding = 4; lastKnownFileType = sourcecode.swift; path = AdvancedPreferencesViewController.swift; sourceTree = "<group>"; };
		84C9FC6D22629E1200D921D6 /* GeneralPrefencesViewController.swift */ = {isa = PBXFileReference; fileEncoding = 4; lastKnownFileType = sourcecode.swift; path = GeneralPrefencesViewController.swift; sourceTree = "<group>"; };
		84C9FC6E22629E1200D921D6 /* PreferencesWindowController.swift */ = {isa = PBXFileReference; fileEncoding = 4; lastKnownFileType = sourcecode.swift; path = PreferencesWindowController.swift; sourceTree = "<group>"; };
		84C9FC7022629E1200D921D6 /* AccountsTableViewBackgroundView.swift */ = {isa = PBXFileReference; fileEncoding = 4; lastKnownFileType = sourcecode.swift; path = AccountsTableViewBackgroundView.swift; sourceTree = "<group>"; };
		84C9FC7122629E1200D921D6 /* AccountsControlsBackgroundView.swift */ = {isa = PBXFileReference; fileEncoding = 4; lastKnownFileType = sourcecode.swift; path = AccountsControlsBackgroundView.swift; sourceTree = "<group>"; };
		84C9FC7222629E1200D921D6 /* AccountsPreferencesViewController.swift */ = {isa = PBXFileReference; fileEncoding = 4; lastKnownFileType = sourcecode.swift; path = AccountsPreferencesViewController.swift; sourceTree = "<group>"; };
		84C9FC7422629E1200D921D6 /* AccountsDetail.xib */ = {isa = PBXFileReference; fileEncoding = 4; lastKnownFileType = file.xib; path = AccountsDetail.xib; sourceTree = "<group>"; };
		84C9FC8122629E4800D921D6 /* Base */ = {isa = PBXFileReference; lastKnownFileType = file.storyboard; name = Base; path = Mac/Base.lproj/Preferences.storyboard; sourceTree = SOURCE_ROOT; };
		84C9FC8722629E8F00D921D6 /* KeyboardShortcuts.html */ = {isa = PBXFileReference; fileEncoding = 4; lastKnownFileType = text.html; path = KeyboardShortcuts.html; sourceTree = "<group>"; };
		84C9FC8822629E8F00D921D6 /* EvergreenLarge.png */ = {isa = PBXFileReference; lastKnownFileType = image.png; path = EvergreenLarge.png; sourceTree = "<group>"; };
		84C9FC8922629E8F00D921D6 /* Credits.rtf */ = {isa = PBXFileReference; fileEncoding = 4; lastKnownFileType = text.rtf; path = Credits.rtf; sourceTree = "<group>"; };
		84C9FC8A22629E8F00D921D6 /* NetNewsWire.sdef */ = {isa = PBXFileReference; fileEncoding = 4; lastKnownFileType = text.xml; path = NetNewsWire.sdef; sourceTree = "<group>"; };
		84C9FC9022629ECB00D921D6 /* NetNewsWire.entitlements */ = {isa = PBXFileReference; lastKnownFileType = text.plist.entitlements; path = NetNewsWire.entitlements; sourceTree = "<group>"; };
		84C9FC9122629F2200D921D6 /* Info.plist */ = {isa = PBXFileReference; lastKnownFileType = text.plist.xml; path = Info.plist; sourceTree = "<group>"; };
		84C9FC9B2262A1A900D921D6 /* Assets.xcassets */ = {isa = PBXFileReference; lastKnownFileType = folder.assetcatalog; path = Assets.xcassets; sourceTree = "<group>"; };
		84C9FC9C2262A1A900D921D6 /* Info.plist */ = {isa = PBXFileReference; fileEncoding = 4; lastKnownFileType = text.plist.xml; path = Info.plist; sourceTree = "<group>"; };
		84C9FCA02262A1B300D921D6 /* Base */ = {isa = PBXFileReference; lastKnownFileType = file.storyboard; name = Base; path = Base.lproj/Main.storyboard; sourceTree = "<group>"; };
		84C9FCA32262A1B800D921D6 /* Base */ = {isa = PBXFileReference; lastKnownFileType = file.storyboard; name = Base; path = Base.lproj/LaunchScreen.storyboard; sourceTree = "<group>"; };
		84CAFCA322BC8C08007694F0 /* FetchRequestQueue.swift */ = {isa = PBXFileReference; lastKnownFileType = sourcecode.swift; path = FetchRequestQueue.swift; sourceTree = "<group>"; };
		84CAFCAE22BC8C35007694F0 /* FetchRequestOperation.swift */ = {isa = PBXFileReference; lastKnownFileType = sourcecode.swift; path = FetchRequestOperation.swift; sourceTree = "<group>"; };
		84CBDDAE1FD3674C005A61AA /* Technotes */ = {isa = PBXFileReference; lastKnownFileType = folder; path = Technotes; sourceTree = "<group>"; };
		84CC88171FE59CBF00644329 /* SmartFeedsController.swift */ = {isa = PBXFileReference; lastKnownFileType = sourcecode.swift; path = SmartFeedsController.swift; sourceTree = "<group>"; };
		84D2200922B0BC4B0019E085 /* CONTRIBUTING.md */ = {isa = PBXFileReference; lastKnownFileType = net.daringfireball.markdown; path = CONTRIBUTING.md; sourceTree = "<group>"; };
		84D52E941FE588BB00D14F5B /* DetailStatusBarView.swift */ = {isa = PBXFileReference; lastKnownFileType = sourcecode.swift; path = DetailStatusBarView.swift; sourceTree = "<group>"; };
		84DEE56422C32CA4005FC42C /* SmartFeedDelegate.swift */ = {isa = PBXFileReference; lastKnownFileType = sourcecode.swift; path = SmartFeedDelegate.swift; sourceTree = "<group>"; };
		84E185B2203B74E500F69BFA /* SingleLineTextFieldSizer.swift */ = {isa = PBXFileReference; lastKnownFileType = sourcecode.swift; path = SingleLineTextFieldSizer.swift; sourceTree = "<group>"; };
		84E185C2203BB12600F69BFA /* MultilineTextFieldSizer.swift */ = {isa = PBXFileReference; lastKnownFileType = sourcecode.swift; path = MultilineTextFieldSizer.swift; sourceTree = "<group>"; };
		84E46C7C1F75EF7B005ECFB3 /* AppDefaults.swift */ = {isa = PBXFileReference; lastKnownFileType = sourcecode.swift; path = AppDefaults.swift; sourceTree = "<group>"; };
		84E850851FCB60CE0072EA88 /* AuthorAvatarDownloader.swift */ = {isa = PBXFileReference; lastKnownFileType = sourcecode.swift; path = AuthorAvatarDownloader.swift; sourceTree = "<group>"; };
		84E8E0DA202EC49300562D8F /* TimelineViewController+ContextualMenus.swift */ = {isa = PBXFileReference; lastKnownFileType = sourcecode.swift; path = "TimelineViewController+ContextualMenus.swift"; sourceTree = "<group>"; };
		84E8E0EA202F693600562D8F /* DetailWebView.swift */ = {isa = PBXFileReference; lastKnownFileType = sourcecode.swift; path = DetailWebView.swift; sourceTree = "<group>"; };
		84E95D231FB1087500552D99 /* ArticlePasteboardWriter.swift */ = {isa = PBXFileReference; lastKnownFileType = sourcecode.swift; path = ArticlePasteboardWriter.swift; sourceTree = "<group>"; };
		84F204DF1FAACBB30076E152 /* ArticleArray.swift */ = {isa = PBXFileReference; lastKnownFileType = sourcecode.swift; path = ArticleArray.swift; sourceTree = "<group>"; };
		84F2D5351FC22FCB00998D64 /* PseudoFeed.swift */ = {isa = PBXFileReference; fileEncoding = 4; lastKnownFileType = sourcecode.swift; path = PseudoFeed.swift; sourceTree = "<group>"; };
		84F2D5361FC22FCB00998D64 /* TodayFeedDelegate.swift */ = {isa = PBXFileReference; fileEncoding = 4; lastKnownFileType = sourcecode.swift; path = TodayFeedDelegate.swift; sourceTree = "<group>"; };
		84F2D5391FC2308B00998D64 /* UnreadFeed.swift */ = {isa = PBXFileReference; lastKnownFileType = sourcecode.swift; path = UnreadFeed.swift; sourceTree = "<group>"; };
		84F9EAD1213660A100CF2DE4 /* AppleScriptXCTestCase.swift */ = {isa = PBXFileReference; fileEncoding = 4; lastKnownFileType = sourcecode.swift; path = AppleScriptXCTestCase.swift; sourceTree = "<group>"; };
		84F9EAD2213660A100CF2DE4 /* ScriptingTests.swift */ = {isa = PBXFileReference; fileEncoding = 4; lastKnownFileType = sourcecode.swift; path = ScriptingTests.swift; sourceTree = "<group>"; };
		84F9EAD4213660A100CF2DE4 /* testNameOfAuthors.applescript */ = {isa = PBXFileReference; fileEncoding = 4; lastKnownFileType = sourcecode.applescript; path = testNameOfAuthors.applescript; sourceTree = "<group>"; };
		84F9EAD5213660A100CF2DE4 /* testGetURL.applescript */ = {isa = PBXFileReference; fileEncoding = 4; lastKnownFileType = sourcecode.applescript; path = testGetURL.applescript; sourceTree = "<group>"; };
		84F9EAD6213660A100CF2DE4 /* testNameAndUrlOfEveryFeed.applescript */ = {isa = PBXFileReference; fileEncoding = 4; lastKnownFileType = sourcecode.applescript; path = testNameAndUrlOfEveryFeed.applescript; sourceTree = "<group>"; };
		84F9EAD7213660A100CF2DE4 /* testFeedExists.applescript */ = {isa = PBXFileReference; fileEncoding = 4; lastKnownFileType = sourcecode.applescript; path = testFeedExists.applescript; sourceTree = "<group>"; };
		84F9EAD8213660A100CF2DE4 /* testIterativeCreateAndDeleteFeed.applescript */ = {isa = PBXFileReference; fileEncoding = 4; lastKnownFileType = sourcecode.applescript; path = testIterativeCreateAndDeleteFeed.applescript; sourceTree = "<group>"; };
		84F9EAD9213660A100CF2DE4 /* selectAFeed.applescript */ = {isa = PBXFileReference; fileEncoding = 4; lastKnownFileType = sourcecode.applescript; path = selectAFeed.applescript; sourceTree = "<group>"; };
		84F9EADA213660A100CF2DE4 /* uiScriptingTestSetup.applescript */ = {isa = PBXFileReference; fileEncoding = 4; lastKnownFileType = sourcecode.applescript; path = uiScriptingTestSetup.applescript; sourceTree = "<group>"; };
		84F9EADB213660A100CF2DE4 /* testURLsOfCurrentArticle.applescript */ = {isa = PBXFileReference; fileEncoding = 4; lastKnownFileType = sourcecode.applescript; path = testURLsOfCurrentArticle.applescript; sourceTree = "<group>"; };
		84F9EADC213660A100CF2DE4 /* testNameOfEveryFolder.applescript */ = {isa = PBXFileReference; fileEncoding = 4; lastKnownFileType = sourcecode.applescript; path = testNameOfEveryFolder.applescript; sourceTree = "<group>"; };
		84F9EADD213660A100CF2DE4 /* testFeedOPML.applescript */ = {isa = PBXFileReference; fileEncoding = 4; lastKnownFileType = sourcecode.applescript; path = testFeedOPML.applescript; sourceTree = "<group>"; };
		84F9EADE213660A100CF2DE4 /* selectAnArticle.applescript */ = {isa = PBXFileReference; fileEncoding = 4; lastKnownFileType = sourcecode.applescript; path = selectAnArticle.applescript; sourceTree = "<group>"; };
		84F9EADF213660A100CF2DE4 /* testTitleOfArticlesWhose.applescript */ = {isa = PBXFileReference; fileEncoding = 4; lastKnownFileType = sourcecode.applescript; path = testTitleOfArticlesWhose.applescript; sourceTree = "<group>"; };
		84F9EAE0213660A100CF2DE4 /* testCurrentArticleIsNil.applescript */ = {isa = PBXFileReference; fileEncoding = 4; lastKnownFileType = sourcecode.applescript; path = testCurrentArticleIsNil.applescript; sourceTree = "<group>"; };
		84F9EAE1213660A100CF2DE4 /* testGenericScript.applescript */ = {isa = PBXFileReference; fileEncoding = 4; lastKnownFileType = sourcecode.applescript; path = testGenericScript.applescript; sourceTree = "<group>"; };
		84F9EAE2213660A100CF2DE4 /* establishMainWindowStartingState.applescript */ = {isa = PBXFileReference; fileEncoding = 4; lastKnownFileType = sourcecode.applescript; path = establishMainWindowStartingState.applescript; sourceTree = "<group>"; };
		84F9EAE3213660A100CF2DE4 /* NetNewsWireTests.swift */ = {isa = PBXFileReference; fileEncoding = 4; lastKnownFileType = sourcecode.swift; path = NetNewsWireTests.swift; sourceTree = "<group>"; };
		84F9EAE4213660A100CF2DE4 /* Info.plist */ = {isa = PBXFileReference; fileEncoding = 4; lastKnownFileType = text.plist.xml; path = Info.plist; sourceTree = "<group>"; };
		84FB9A2D1EDCD6B8003D53B9 /* Sparkle.framework */ = {isa = PBXFileReference; lastKnownFileType = wrapper.framework; name = Sparkle.framework; path = Frameworks/Vendor/Sparkle.framework; sourceTree = SOURCE_ROOT; };
		84FF69B01FC3793300DC198E /* FaviconURLFinder.swift */ = {isa = PBXFileReference; lastKnownFileType = sourcecode.swift; path = FaviconURLFinder.swift; sourceTree = "<group>"; };
		D553737C20186C1F006D8857 /* Article+Scriptability.swift */ = {isa = PBXFileReference; fileEncoding = 4; lastKnownFileType = sourcecode.swift; path = "Article+Scriptability.swift"; sourceTree = "<group>"; };
		D57BE6DF204CD35F00D11AAC /* NSScriptCommand+NetNewsWire.swift */ = {isa = PBXFileReference; lastKnownFileType = sourcecode.swift; path = "NSScriptCommand+NetNewsWire.swift"; sourceTree = "<group>"; };
		D5907CDC2002F0BE005947E5 /* NetNewsWire_project_release.xcconfig */ = {isa = PBXFileReference; lastKnownFileType = text.xcconfig; path = NetNewsWire_project_release.xcconfig; sourceTree = "<group>"; };
		D5907CDD2002F0BE005947E5 /* NetNewsWire_project_debug.xcconfig */ = {isa = PBXFileReference; lastKnownFileType = text.xcconfig; path = NetNewsWire_project_debug.xcconfig; sourceTree = "<group>"; };
		D5907CDE2002F0BE005947E5 /* NetNewsWire_project.xcconfig */ = {isa = PBXFileReference; lastKnownFileType = text.xcconfig; path = NetNewsWire_project.xcconfig; sourceTree = "<group>"; };
		D5907CDF2002F0F9005947E5 /* NetNewsWireTests_target.xcconfig */ = {isa = PBXFileReference; lastKnownFileType = text.xcconfig; path = NetNewsWireTests_target.xcconfig; sourceTree = "<group>"; };
		D5907CE02002F0FA005947E5 /* NetNewsWire_target.xcconfig */ = {isa = PBXFileReference; lastKnownFileType = text.xcconfig; path = NetNewsWire_target.xcconfig; sourceTree = "<group>"; };
		D5907D7E2004AC00005947E5 /* NSApplication+Scriptability.swift */ = {isa = PBXFileReference; lastKnownFileType = sourcecode.swift; path = "NSApplication+Scriptability.swift"; sourceTree = "<group>"; };
		D5907D962004B7EB005947E5 /* Account+Scriptability.swift */ = {isa = PBXFileReference; lastKnownFileType = sourcecode.swift; path = "Account+Scriptability.swift"; sourceTree = "<group>"; };
		D5907DB12004BB37005947E5 /* ScriptingObjectContainer.swift */ = {isa = PBXFileReference; lastKnownFileType = sourcecode.swift; path = ScriptingObjectContainer.swift; sourceTree = "<group>"; };
		D5A2678B20130ECF00A8D3C0 /* Author+Scriptability.swift */ = {isa = PBXFileReference; lastKnownFileType = sourcecode.swift; path = "Author+Scriptability.swift"; sourceTree = "<group>"; };
		D5E4CC53202C1361009B4FFC /* AppDelegate+Scriptability.swift */ = {isa = PBXFileReference; lastKnownFileType = sourcecode.swift; path = "AppDelegate+Scriptability.swift"; sourceTree = "<group>"; };
		D5E4CC63202C1AC1009B4FFC /* MainWindowController+Scriptability.swift */ = {isa = PBXFileReference; lastKnownFileType = sourcecode.swift; path = "MainWindowController+Scriptability.swift"; sourceTree = "<group>"; };
		D5F4EDB4200744A700B9E363 /* ScriptingObject.swift */ = {isa = PBXFileReference; lastKnownFileType = sourcecode.swift; path = ScriptingObject.swift; sourceTree = "<group>"; };
		D5F4EDB620074D6500B9E363 /* Feed+Scriptability.swift */ = {isa = PBXFileReference; lastKnownFileType = sourcecode.swift; path = "Feed+Scriptability.swift"; sourceTree = "<group>"; };
		D5F4EDB820074D7C00B9E363 /* Folder+Scriptability.swift */ = {isa = PBXFileReference; lastKnownFileType = sourcecode.swift; path = "Folder+Scriptability.swift"; sourceTree = "<group>"; };
		DF999FF622B5AEFA0064B687 /* SafariView.swift */ = {isa = PBXFileReference; lastKnownFileType = sourcecode.swift; path = SafariView.swift; sourceTree = "<group>"; };
/* End PBXFileReference section */

/* Begin PBXFrameworksBuildPhase section */
		6581C73020CED60000F4AD34 /* Frameworks */ = {
			isa = PBXFrameworksBuildPhase;
			buildActionMask = 2147483647;
			files = (
			);
			runOnlyForDeploymentPostprocessing = 0;
		};
		840D61792029031C009BC708 /* Frameworks */ = {
			isa = PBXFrameworksBuildPhase;
			buildActionMask = 2147483647;
			files = (
				51C452B42265141B00C03939 /* WebKit.framework in Frameworks */,
				51C451D22264C7F200C03939 /* RSWeb.framework in Frameworks */,
				51C451E02264C7F900C03939 /* RSTree.framework in Frameworks */,
				51C451F82264C83E00C03939 /* Account.framework in Frameworks */,
				51C451F02264C83100C03939 /* ArticlesDatabase.framework in Frameworks */,
				51C451F42264C83900C03939 /* Articles.framework in Frameworks */,
				51C451E82264C81000C03939 /* RSDatabase.framework in Frameworks */,
				51C451EC2264C81B00C03939 /* RSCore.framework in Frameworks */,
				51554C30228B71A10055115A /* SyncDatabase.framework in Frameworks */,
				51C451E42264C80600C03939 /* RSParser.framework in Frameworks */,
			);
			runOnlyForDeploymentPostprocessing = 0;
		};
		849C645D1ED37A5D003D8FC0 /* Frameworks */ = {
			isa = PBXFrameworksBuildPhase;
			buildActionMask = 2147483647;
			files = (
				84C37FA920DD8D9000CA8CF5 /* RSWeb.framework in Frameworks */,
				84C37FC520DD8E1D00CA8CF5 /* RSDatabase.framework in Frameworks */,
				84C37FAD20DD8D9900CA8CF5 /* RSTree.framework in Frameworks */,
				51C451A9226377C200C03939 /* ArticlesDatabase.framework in Frameworks */,
				84C37FB520DD8DBB00CA8CF5 /* RSParser.framework in Frameworks */,
				51C451BD226377D000C03939 /* Account.framework in Frameworks */,
				51C451B9226377C900C03939 /* Articles.framework in Frameworks */,
				84C37FA520DD8D8400CA8CF5 /* RSCore.framework in Frameworks */,
				51554C24228B71910055115A /* SyncDatabase.framework in Frameworks */,
				84FB9A2F1EDCD6C4003D53B9 /* Sparkle.framework in Frameworks */,
			);
			runOnlyForDeploymentPostprocessing = 0;
		};
		849C646E1ED37A5D003D8FC0 /* Frameworks */ = {
			isa = PBXFrameworksBuildPhase;
			buildActionMask = 2147483647;
			files = (
			);
			runOnlyForDeploymentPostprocessing = 0;
		};
/* End PBXFrameworksBuildPhase section */

/* Begin PBXGroup section */
		5110AB6E22B7BD3C00A94F76 /* UIKit */ = {
			isa = PBXGroup;
			children = (
				51C452822265093600C03939 /* Add.storyboard */,
				51121B5A22661FEF00BC0EC1 /* AddContainerViewController.swift */,
				51C452842265093600C03939 /* AddFeedViewController.swift */,
				51C452812265093600C03939 /* AddFeedFolderPickerData.swift */,
				51C4528B2265095F00C03939 /* AddFolderViewController.swift */,
			);
			path = UIKit;
			sourceTree = "<group>";
		};
		5127B235222B4849006D641D /* Keyboard */ = {
			isa = PBXGroup;
			children = (
				5127B236222B4849006D641D /* DetailKeyboardDelegate.swift */,
				5127B237222B4849006D641D /* DetailKeyboardShortcuts.plist */,
			);
			path = Keyboard;
			sourceTree = "<group>";
		};
		512E08DD22687FA000BDCFDD /* Tree */ = {
			isa = PBXGroup;
			children = (
				849A97611ED9EB96007D329B /* FeedTreeControllerDelegate.swift */,
				849A97A11ED9F180007D329B /* FolderTreeControllerDelegate.swift */,
			);
			path = Tree;
			sourceTree = "<group>";
		};
		5144EA39227A377700D19003 /* OPML */ = {
			isa = PBXGroup;
			children = (
				5144EA3A227A379E00D19003 /* ImportOPMLSheet.xib */,
				5144EA3E227A37EC00D19003 /* ImportOPMLWindowController.swift */,
				5144EA3C227A37AF00D19003 /* ExportOPMLSheet.xib */,
				5144EA42227A380F00D19003 /* ExportOPMLWindowController.swift */,
			);
			path = OPML;
			sourceTree = "<group>";
		};
		51554BFD228B6EB50055115A /* Products */ = {
			isa = PBXGroup;
			children = (
				51554C01228B6EB50055115A /* SyncDatabase.framework */,
			);
			name = Products;
			sourceTree = "<group>";
		};
		5183CCDB226F1EEB0010922C /* Progress */ = {
			isa = PBXGroup;
			children = (
				5183CCE2226F314C0010922C /* ProgressTableViewController.swift */,
				5183CCDC226F1F5C0010922C /* NavigationProgressView.swift */,
				5183CCDE226F1FCC0010922C /* UINavigationController+Progress.swift */,
			);
			path = Progress;
			sourceTree = "<group>";
		};
		5183CCEA226F70350010922C /* Timer */ = {
			isa = PBXGroup;
			children = (
				5183CCE4226F4DFA0010922C /* RefreshInterval.swift */,
				5183CCE7226F68D90010922C /* AccountRefreshTimer.swift */,
				51E595A4228CC36500FCC42B /* ArticleStatusSyncTimer.swift */,
			);
			path = Timer;
			sourceTree = "<group>";
		};
		5183CCEB227117C70010922C /* Settings */ = {
			isa = PBXGroup;
			children = (
				557EE1A522B6F4E1004206FA /* SettingsReaderAPIAccountView.swift */,
				510D708122B041CC004E8F65 /* SettingsAccountLabelView.swift */,
				510D707322B028E1004E8F65 /* SettingsAddAccountView.swift */,
				51F772EC22B2789B0087D9D1 /* SettingsDetailAccountView.swift */,
				510D707F22B02A5F004E8F65 /* SettingsFeedbinAccountView.swift */,
				510D707D22B02A4B004E8F65 /* SettingsLocalAccountView.swift */,
				5194B5F122B69FCC00144881 /* SettingsSubscriptionsExportDocumentPickerView.swift */,
				5194B5ED22B6965300144881 /* SettingsSubscriptionsImportDocumentPickerView.swift */,
				51F35D0822AFD4760003CE1B /* SettingsView.swift */,
				51F35CFD22AFD0350003CE1B /* UIKit */,
			);
			path = Settings;
			sourceTree = "<group>";
		};
		5194B5E222B693EC00144881 /* Wrappers */ = {
			isa = PBXGroup;
			children = (
				DF999FF622B5AEFA0064B687 /* SafariView.swift */,
			);
			path = Wrappers;
			sourceTree = "<group>";
		};
		51C45245226506C800C03939 /* Extensions */ = {
			isa = PBXGroup;
			children = (
				51F85BFA2275D85000C787DC /* Array-Extensions.swift */,
				51F85BF42273625800C787DC /* Bundle-Extensions.swift */,
				5183CCD9226E31A50010922C /* NonIntrinsicImageView.swift */,
				5183CCCF226E1E880010922C /* NonIntrinsicLabel.swift */,
				51C45250226506F400C03939 /* String-Extensions.swift */,
				51F85BF82274AA7B00C787DC /* UIBarButtonItem-Extensions.swift */,
				51F85BF622749FA100C787DC /* UIFont-Extensions.swift */,
				51C4524E226506F400C03939 /* UIStoryboard-Extensions.swift */,
				512E092B2268B25500BDCFDD /* UISplitViewController-Extensions.swift */,
			);
			path = Extensions;
			sourceTree = "<group>";
		};
		51C4525D226508F600C03939 /* MasterFeed */ = {
			isa = PBXGroup;
			children = (
				51C45264226508F600C03939 /* MasterFeedViewController.swift */,
				51C45260226508F600C03939 /* Cell */,
			);
			path = MasterFeed;
			sourceTree = "<group>";
		};
		51C45260226508F600C03939 /* Cell */ = {
			isa = PBXGroup;
			children = (
				512E08F722688F7C00BDCFDD /* MasterFeedTableViewSectionHeader.swift */,
				51C45262226508F600C03939 /* MasterFeedTableViewCell.swift */,
				51C45263226508F600C03939 /* MasterFeedTableViewCellLayout.swift */,
				51C45261226508F600C03939 /* MasterFeedUnreadCountView.swift */,
			);
			path = Cell;
			sourceTree = "<group>";
		};
		51C4526D2265091600C03939 /* MasterTimeline */ = {
			isa = PBXGroup;
			children = (
				51C4526E2265091600C03939 /* MasterTimelineViewController.swift */,
				51C4526F2265091600C03939 /* Cell */,
			);
			path = MasterTimeline;
			sourceTree = "<group>";
		};
		51C4526F2265091600C03939 /* Cell */ = {
			isa = PBXGroup;
			children = (
				51C452722265091600C03939 /* MasterTimelineTableViewCell.swift */,
				51C452712265091600C03939 /* MasterTimelineCellData.swift */,
				51EF0F7F2277A8330050506E /* MasterTimelineCellLayout.swift */,
				51C452752265091600C03939 /* MasterTimelineDefaultCellLayout.swift */,
				51EF0F7D2277A57D0050506E /* MasterTimelineAccessibilityCellLayout.swift */,
				51C452742265091600C03939 /* MasterUnreadIndicatorView.swift */,
				51F85BFC2275DCA800C787DC /* SingleLineUILabelSizer.swift */,
				51C452702265091600C03939 /* MultilineUILabelSizer.swift */,
			);
			path = Cell;
			sourceTree = "<group>";
		};
		51C4527D2265092C00C03939 /* Detail */ = {
			isa = PBXGroup;
			children = (
				51C4527E2265092C00C03939 /* DetailViewController.swift */,
			);
			path = Detail;
			sourceTree = "<group>";
		};
		51C452802265093600C03939 /* Add */ = {
			isa = PBXGroup;
			children = (
				5110AB6E22B7BD3C00A94F76 /* UIKit */,
				5110AB7722B7BD6200A94F76 /* AddView.swift */,
			);
			path = Add;
			sourceTree = "<group>";
		};
		51C452A822650DA100C03939 /* Article Rendering */ = {
			isa = PBXGroup;
			children = (
				849A977D1ED9EC42007D329B /* ArticleRenderer.swift */,
				848362FE2262A30E00DA1D35 /* template.html */,
			);
			path = "Article Rendering";
			sourceTree = "<group>";
		};
		51C452AD2265102800C03939 /* Timeline */ = {
			isa = PBXGroup;
			children = (
				84F204DF1FAACBB30076E152 /* ArticleArray.swift */,
				849A97731ED9EC04007D329B /* TimelineStringFormatter.swift */,
			);
			path = Timeline;
			sourceTree = "<group>";
		};
		51C452B22265141B00C03939 /* Frameworks */ = {
			isa = PBXGroup;
			children = (
				51C452B32265141B00C03939 /* WebKit.framework */,
			);
			name = Frameworks;
			sourceTree = "<group>";
		};
		51F35CFD22AFD0350003CE1B /* UIKit */ = {
			isa = PBXGroup;
			children = (
				5183CCEC22711DCE0010922C /* Settings.storyboard */,
				51E595AA228DF94C00FCC42B /* SettingsTableViewCell.xib */,
				5183CCEE227125970010922C /* SettingsViewController.swift */,
				51E595AC228E1C2100FCC42B /* AddAccountViewController.swift */,
				515436892291FED9005E1CDF /* FeedbinAccountViewController.swift */,
				515436872291D75D005E1CDF /* AddLocalAccountViewController.swift */,
				51F85BE6227245FC00C787DC /* AboutViewController.swift */,
				51543684228F6753005E1CDF /* DetailAccountViewController.swift */,
				51F85BDB2272162F00C787DC /* RefreshIntervalViewController.swift */,
				51EF0F7B2277919E0050506E /* TimelineNumberOfLinesViewController.swift */,
			);
			path = UIKit;
			sourceTree = "<group>";
		};
		6581C73620CED60100F4AD34 /* SafariExtension */ = {
			isa = PBXGroup;
			children = (
				6581C73720CED60100F4AD34 /* SafariExtensionHandler.swift */,
				6581C73920CED60100F4AD34 /* SafariExtensionViewController.swift */,
				6581C73B20CED60100F4AD34 /* SafariExtensionViewController.xib */,
				6581C73E20CED60100F4AD34 /* Info.plist */,
				6581C73F20CED60100F4AD34 /* netnewswire-subscribe-to-feed.js */,
				6581C74120CED60100F4AD34 /* ToolbarItemIcon.pdf */,
				6581C74320CED60100F4AD34 /* Subscribe_to_Feed.entitlements */,
			);
			path = SafariExtension;
			sourceTree = "<group>";
		};
		840716652262A60D00344432 /* Products */ = {
			isa = PBXGroup;
			children = (
				8407166A2262A60D00344432 /* Account.framework */,
				8407166C2262A60D00344432 /* AccountTests.xctest */,
			);
			name = Products;
			sourceTree = "<group>";
		};
		8407166E2262A60F00344432 /* Products */ = {
			isa = PBXGroup;
			children = (
				840716732262A60F00344432 /* Articles.framework */,
				840716752262A60F00344432 /* ArticlesTests.xctest */,
			);
			name = Products;
			sourceTree = "<group>";
		};
		8407167A2262A61100344432 /* Products */ = {
			isa = PBXGroup;
			children = (
				8407167F2262A61100344432 /* ArticlesDatabase.framework */,
				840716812262A61100344432 /* ArticlesDatabaseTests.xctest */,
			);
			name = Products;
			sourceTree = "<group>";
		};
		840D61942029031D009BC708 /* NetNewsWire-iOSTests */ = {
			isa = PBXGroup;
			children = (
				840D61952029031D009BC708 /* NetNewsWire_iOSTests.swift */,
				840D61972029031D009BC708 /* Info.plist */,
			);
			path = "NetNewsWire-iOSTests";
			sourceTree = "<group>";
		};
		8426119C1FCB6ED40086A189 /* HTMLMetadata */ = {
			isa = PBXGroup;
			children = (
				8426119D1FCB6ED40086A189 /* HTMLMetadataDownloader.swift */,
			);
			path = HTMLMetadata;
			sourceTree = "<group>";
		};
		842E45E11ED8C681000A8B52 /* MainWindow */ = {
			isa = PBXGroup;
			children = (
				8483630C2262A3FE00DA1D35 /* MainWindow.storyboard */,
				849A975D1ED9EB72007D329B /* MainWindowController.swift */,
				519B8D322143397200FA689C /* SharingServiceDelegate.swift */,
				849EE72020391F560082A1EA /* SharingServicePickerDelegate.swift */,
				844B5B6B1FEA224B00C7C76A /* Keyboard */,
				849A975F1ED9EB95007D329B /* Sidebar */,
				849A97681ED9EBC8007D329B /* Timeline */,
				849A977C1ED9EC42007D329B /* Detail */,
				849A97551ED9EAC3007D329B /* Add Feed */,
				849A97411ED9EAA9007D329B /* Add Folder */,
				5144EA39227A377700D19003 /* OPML */,
			);
			path = MainWindow;
			sourceTree = "<group>";
		};
		8444C9011FED81880051386C /* Exporters */ = {
			isa = PBXGroup;
			children = (
				8444C8F11FED81840051386C /* OPMLExporter.swift */,
			);
			path = Exporters;
			sourceTree = "<group>";
		};
		844B5B6A1FEA224000C7C76A /* Keyboard */ = {
			isa = PBXGroup;
			children = (
				844B5B581FE9FE4F00C7C76A /* SidebarKeyboardDelegate.swift */,
				844B5B681FEA20DF00C7C76A /* SidebarKeyboardShortcuts.plist */,
			);
			path = Keyboard;
			sourceTree = "<group>";
		};
		844B5B6B1FEA224B00C7C76A /* Keyboard */ = {
			isa = PBXGroup;
			children = (
				844B5B661FEA18E300C7C76A /* MainWIndowKeyboardHandler.swift */,
				844B5B641FEA11F200C7C76A /* GlobalKeyboardShortcuts.plist */,
			);
			path = Keyboard;
			sourceTree = "<group>";
		};
		844B5B6C1FEA282400C7C76A /* Keyboard */ = {
			isa = PBXGroup;
			children = (
				844B5B5A1FEA00FB00C7C76A /* TimelineKeyboardDelegate.swift */,
				845479871FEB77C000AD8B59 /* TimelineKeyboardShortcuts.plist */,
			);
			path = Keyboard;
			sourceTree = "<group>";
		};
		845213211FCA5B10003B6E93 /* Images */ = {
			isa = PBXGroup;
			children = (
				845213221FCA5B10003B6E93 /* ImageDownloader.swift */,
				84E850851FCB60CE0072EA88 /* AuthorAvatarDownloader.swift */,
				842611891FCB67AA0086A189 /* FeedIconDownloader.swift */,
				8426119F1FCB72600086A189 /* FeaturedImageDownloader.swift */,
				842611A11FCB769D0086A189 /* RSHTMLMetadata+Extension.swift */,
			);
			path = Images;
			sourceTree = "<group>";
		};
		845A29251FC928C7007B49E3 /* Cell */ = {
			isa = PBXGroup;
			children = (
				849A979E1ED9F130007D329B /* SidebarCell.swift */,
				845A29231FC9255E007B49E3 /* SidebarCellAppearance.swift */,
				845A29211FC9251E007B49E3 /* SidebarCellLayout.swift */,
			);
			path = Cell;
			sourceTree = "<group>";
		};
		84702AB31FA27AE8006B8943 /* Commands */ = {
			isa = PBXGroup;
			children = (
				84702AA31FA27AC0006B8943 /* MarkStatusCommand.swift */,
				84162A142038C12C00035290 /* MarkCommandValidationStatus.swift */,
				84B99C9C1FAE83C600ECDEDB /* DeleteCommand.swift */,
				84A14FF220048CA70046AD9A /* SendToMicroBlogCommand.swift */,
				84A1500420048DDF0046AD9A /* SendToMarsEditCommand.swift */,
			);
			path = Commands;
			sourceTree = "<group>";
		};
		848B937021C8C5540038DC0D /* CrashReporter */ = {
			isa = PBXGroup;
			children = (
				84BAE64821CEDAF20046DB56 /* CrashReporterWindow.xib */,
				848B937121C8C5540038DC0D /* CrashReporter.swift */,
				840BEE4021D70E64009BBAFA /* CrashReportWindowController.swift */,
			);
			path = CrashReporter;
			sourceTree = "<group>";
		};
		848F6AE31FC29CFA002D422E /* Favicons */ = {
			isa = PBXGroup;
			children = (
				51EF0F78227716380050506E /* ColorHash.swift */,
				848F6AE41FC29CFA002D422E /* FaviconDownloader.swift */,
				51EF0F76227716200050506E /* FaviconGenerator.swift */,
				84FF69B01FC3793300DC198E /* FaviconURLFinder.swift */,
				845A29081FC74B8E007B49E3 /* SingleFaviconDownloader.swift */,
			);
			path = Favicons;
			sourceTree = "<group>";
		};
		849A97411ED9EAA9007D329B /* Add Folder */ = {
			isa = PBXGroup;
			children = (
				848363032262A3CC00DA1D35 /* AddFolderSheet.xib */,
				849A97421ED9EAA9007D329B /* AddFolderWindowController.swift */,
			);
			name = "Add Folder";
			path = AddFolder;
			sourceTree = "<group>";
		};
		849A97551ED9EAC3007D329B /* Add Feed */ = {
			isa = PBXGroup;
			children = (
				848363002262A3BC00DA1D35 /* AddFeedSheet.xib */,
				849A97511ED9EAC0007D329B /* AddFeedController.swift */,
				849A97521ED9EAC0007D329B /* AddFeedWindowController.swift */,
				51EC114B2149FE3300B296E3 /* FolderTreeMenu.swift */,
			);
			name = "Add Feed";
			sourceTree = "<group>";
		};
		849A97561ED9EB0D007D329B /* Data */ = {
			isa = PBXGroup;
			children = (
				849A97581ED9EB0D007D329B /* ArticleUtilities.swift */,
				84411E701FE5FBFA004B527F /* SmallIconProvider.swift */,
			);
			path = Data;
			sourceTree = "<group>";
		};
		849A975F1ED9EB95007D329B /* Sidebar */ = {
			isa = PBXGroup;
			children = (
				849A97621ED9EB96007D329B /* SidebarViewController.swift */,
				84B7178B201E66580091657D /* SidebarViewController+ContextualMenus.swift */,
				84AD1EBB2032AF5C00BC20B7 /* SidebarOutlineDataSource.swift */,
				849A97601ED9EB96007D329B /* SidebarOutlineView.swift */,
				849A97631ED9EB96007D329B /* UnreadCountView.swift */,
				848D578D21543519005FFAD5 /* PasteboardFeed.swift */,
				84AD1EA92031617300BC20B7 /* PasteboardFolder.swift */,
				849A97821ED9EC63007D329B /* SidebarStatusBarView.swift */,
				844B5B6A1FEA224000C7C76A /* Keyboard */,
				845A29251FC928C7007B49E3 /* Cell */,
				84A37CB3201ECD610087C5AF /* Renaming */,
			);
			path = Sidebar;
			sourceTree = "<group>";
		};
		849A97681ED9EBC8007D329B /* Timeline */ = {
			isa = PBXGroup;
			children = (
				8405DDA422168C62008CE1BF /* TimelineContainerViewController.swift */,
				8405DD9822153B6B008CE1BF /* TimelineContainerView.swift */,
				8405DDA122168920008CE1BF /* TimelineTableView.xib */,
				849A976B1ED9EBC8007D329B /* TimelineViewController.swift */,
				84E8E0DA202EC49300562D8F /* TimelineViewController+ContextualMenus.swift */,
				849A97691ED9EBC8007D329B /* TimelineTableRowView.swift */,
				849A976A1ED9EBC8007D329B /* TimelineTableView.swift */,
				84CAFCA322BC8C08007694F0 /* FetchRequestQueue.swift */,
				84CAFCAE22BC8C35007694F0 /* FetchRequestOperation.swift */,
				844B5B6C1FEA282400C7C76A /* Keyboard */,
				84E95D231FB1087500552D99 /* ArticlePasteboardWriter.swift */,
				849A976F1ED9EC04007D329B /* Cell */,
			);
			path = Timeline;
			sourceTree = "<group>";
		};
		849A976F1ED9EC04007D329B /* Cell */ = {
			isa = PBXGroup;
			children = (
				849A97741ED9EC04007D329B /* TimelineTableCellView.swift */,
				849A97701ED9EC04007D329B /* TimelineCellAppearance.swift */,
				849A97721ED9EC04007D329B /* TimelineCellLayout.swift */,
				84E185B2203B74E500F69BFA /* SingleLineTextFieldSizer.swift */,
				84E185C2203BB12600F69BFA /* MultilineTextFieldSizer.swift */,
				849A97711ED9EC04007D329B /* TimelineCellData.swift */,
				849A97751ED9EC04007D329B /* UnreadIndicatorView.swift */,
			);
			path = Cell;
			sourceTree = "<group>";
		};
		849A977C1ED9EC42007D329B /* Detail */ = {
			isa = PBXGroup;
			children = (
				849A977E1ED9EC42007D329B /* DetailViewController.swift */,
				8405DD892213E0E3008CE1BF /* DetailContainerView.swift */,
				84216D0222128B9D0049B9B9 /* DetailWebViewController.swift */,
				84E8E0EA202F693600562D8F /* DetailWebView.swift */,
				84D52E941FE588BB00D14F5B /* DetailStatusBarView.swift */,
				848362FC2262A30800DA1D35 /* styleSheet.css */,
				5127B235222B4849006D641D /* Keyboard */,
			);
			path = Detail;
			sourceTree = "<group>";
		};
		849A97861ED9ECEF007D329B /* Article Styles */ = {
			isa = PBXGroup;
			children = (
				849A97871ED9ECEF007D329B /* ArticleStyle.swift */,
				849A97881ED9ECEF007D329B /* ArticleStylesManager.swift */,
			);
			name = "Article Styles";
			path = Shared/ArticleStyles;
			sourceTree = SOURCE_ROOT;
		};
		849A97961ED9EFAA007D329B /* Extensions */ = {
			isa = PBXGroup;
			children = (
				849A97971ED9EFAA007D329B /* Node-Extensions.swift */,
				8405DD9B22153BD7008CE1BF /* NSView-Extensions.swift */,
				51126DA3225FDE2F00722696 /* RSImage-Extensions.swift */,
			);
			path = Extensions;
			sourceTree = "<group>";
		};
		849C64571ED37A5D003D8FC0 = {
			isa = PBXGroup;
			children = (
				845B14A51FC2299E0013CF92 /* README.md */,
				84D2200922B0BC4B0019E085 /* CONTRIBUTING.md */,
				84CBDDAE1FD3674C005A61AA /* Technotes */,
				84C9FC6522629B3900D921D6 /* Mac */,
				84C9FC922262A0E600D921D6 /* iOS */,
				84C9FC6822629C9A00D921D6 /* Shared */,
				84C9FCA52262A1E600D921D6 /* Tests */,
				D5907CDA2002F084005947E5 /* xcconfig */,
				849C64611ED37A5D003D8FC0 /* Products */,
				84C37F7A20DD8CF200CA8CF5 /* RSCore.xcodeproj */,
				84C37FB920DD8E0C00CA8CF5 /* RSDatabase.xcodeproj */,
				84C37F8620DD8CF800CA8CF5 /* RSParser.xcodeproj */,
				84C37F8F20DD8CFD00CA8CF5 /* RSTree.xcodeproj */,
				84C37F9820DD8D0400CA8CF5 /* RSWeb.xcodeproj */,
				51C452B22265141B00C03939 /* Frameworks */,
			);
			sourceTree = "<group>";
			usesTabs = 1;
		};
		849C64611ED37A5D003D8FC0 /* Products */ = {
			isa = PBXGroup;
			children = (
				849C64601ED37A5D003D8FC0 /* NetNewsWire.app */,
				849C64711ED37A5D003D8FC0 /* NetNewsWireTests.xctest */,
				840D617C2029031C009BC708 /* NetNewsWire.app */,
				6581C73320CED60000F4AD34 /* Subscribe to Feed.appex */,
			);
			name = Products;
			sourceTree = "<group>";
		};
		84A37CB3201ECD610087C5AF /* Renaming */ = {
			isa = PBXGroup;
			children = (
				848363092262A3F000DA1D35 /* RenameSheet.xib */,
				84A37CB4201ECD610087C5AF /* RenameWindowController.swift */,
			);
			path = Renaming;
			sourceTree = "<group>";
		};
		84BBB12A20142A4700F054F5 /* Inspector */ = {
			isa = PBXGroup;
			children = (
				84BBB12B20142A4700F054F5 /* Inspector.storyboard */,
				84BBB12C20142A4700F054F5 /* InspectorWindowController.swift */,
				8472058020142E8900AD578B /* FeedInspectorViewController.swift */,
				841ABA5D20145E9200980E11 /* FolderInspectorViewController.swift */,
				841ABA5F20145EC100980E11 /* BuiltinSmartFeedInspectorViewController.swift */,
				841ABA4D20145E7300980E11 /* NothingInspectorViewController.swift */,
			);
			path = Inspector;
			sourceTree = "<group>";
		};
		84C37F7B20DD8CF200CA8CF5 /* Products */ = {
			isa = PBXGroup;
			children = (
				84C37F8120DD8CF200CA8CF5 /* RSCore.framework */,
				84C37F8320DD8CF200CA8CF5 /* RSCoreTests.xctest */,
				84C37F8520DD8CF200CA8CF5 /* RSCore.framework */,
			);
			name = Products;
			sourceTree = "<group>";
		};
		84C37F8720DD8CF800CA8CF5 /* Products */ = {
			isa = PBXGroup;
			children = (
				84C37F8C20DD8CF800CA8CF5 /* RSParser.framework */,
				84C37F8E20DD8CF800CA8CF5 /* RSParserTests.xctest */,
			);
			name = Products;
			sourceTree = "<group>";
		};
		84C37F9020DD8CFD00CA8CF5 /* Products */ = {
			isa = PBXGroup;
			children = (
				84C37F9520DD8CFE00CA8CF5 /* RSTree.framework */,
				84C37F9720DD8CFE00CA8CF5 /* RSTreeTests.xctest */,
			);
			name = Products;
			sourceTree = "<group>";
		};
		84C37F9920DD8D0400CA8CF5 /* Products */ = {
			isa = PBXGroup;
			children = (
				84C37F9F20DD8D0500CA8CF5 /* RSWeb.framework */,
				84C37FA120DD8D0500CA8CF5 /* RSWebTests.xctest */,
				84C37FA320DD8D0500CA8CF5 /* RSWeb.framework */,
			);
			name = Products;
			sourceTree = "<group>";
		};
		84C37FBA20DD8E0C00CA8CF5 /* Products */ = {
			isa = PBXGroup;
			children = (
				84C37FC020DD8E0C00CA8CF5 /* RSDatabase.framework */,
				84C37FC220DD8E0C00CA8CF5 /* RSDatabaseTests.xctest */,
				84C37FC420DD8E0C00CA8CF5 /* RSDatabase.framework */,
			);
			name = Products;
			sourceTree = "<group>";
		};
		84C9FC6522629B3900D921D6 /* Mac */ = {
			isa = PBXGroup;
			children = (
				848363062262A3DD00DA1D35 /* Main.storyboard */,
				84C9FC6622629B3900D921D6 /* AppDelegate.swift */,
				84E46C7C1F75EF7B005ECFB3 /* AppDefaults.swift */,
				849EE70E203919360082A1EA /* AppAssets.swift */,
				842E45DC1ED8C54B000A8B52 /* Browser.swift */,
				51E3EB32229AB02C00645299 /* ErrorHandler.swift */,
				842E45E11ED8C681000A8B52 /* MainWindow */,
				84BBB12A20142A4700F054F5 /* Inspector */,
				84C9FC6922629E1200D921D6 /* Preferences */,
				848B937021C8C5540038DC0D /* CrashReporter */,
				D5907D6F2004AB67005947E5 /* Scriptability */,
				6581C73620CED60100F4AD34 /* SafariExtension */,
				84C9FC8322629E8F00D921D6 /* Resources */,
				84FB9A2C1EDCD6A4003D53B9 /* Frameworks */,
			);
			path = Mac;
			sourceTree = "<group>";
		};
		84C9FC6822629C9A00D921D6 /* Shared */ = {
			isa = PBXGroup;
			children = (
				846E77301F6EF5D600A165E2 /* Account.xcodeproj */,
				841D4D542106B3D500DD04E6 /* Articles.xcodeproj */,
				841D4D5E2106B3E100DD04E6 /* ArticlesDatabase.xcodeproj */,
				51554BFC228B6EB50055115A /* SyncDatabase.xcodeproj */,
				842E45CD1ED8C308000A8B52 /* AppNotifications.swift */,
				51C452AD2265102800C03939 /* Timeline */,
				84702AB31FA27AE8006B8943 /* Commands */,
				51C452A822650DA100C03939 /* Article Rendering */,
				849A97861ED9ECEF007D329B /* Article Styles */,
				84DAEE201F86CAE00058304B /* Importers */,
				8444C9011FED81880051386C /* Exporters */,
				84F2D5341FC22FCB00998D64 /* SmartFeeds */,
				848F6AE31FC29CFA002D422E /* Favicons */,
				845213211FCA5B10003B6E93 /* Images */,
				8426119C1FCB6ED40086A189 /* HTMLMetadata */,
				5183CCEA226F70350010922C /* Timer */,
				849A97561ED9EB0D007D329B /* Data */,
				512E08DD22687FA000BDCFDD /* Tree */,
				849A97961ED9EFAA007D329B /* Extensions */,
			);
			path = Shared;
			sourceTree = "<group>";
		};
		84C9FC6922629E1200D921D6 /* Preferences */ = {
			isa = PBXGroup;
			children = (
				84C9FC8022629E4800D921D6 /* Preferences.storyboard */,
				84C9FC6E22629E1200D921D6 /* PreferencesWindowController.swift */,
				84C9FC6A22629E1200D921D6 /* Advanced */,
				84C9FC6C22629E1200D921D6 /* General */,
				84C9FC6F22629E1200D921D6 /* Accounts */,
			);
			path = Preferences;
			sourceTree = "<group>";
		};
		84C9FC6A22629E1200D921D6 /* Advanced */ = {
			isa = PBXGroup;
			children = (
				84C9FC6B22629E1200D921D6 /* AdvancedPreferencesViewController.swift */,
			);
			path = Advanced;
			sourceTree = "<group>";
		};
		84C9FC6C22629E1200D921D6 /* General */ = {
			isa = PBXGroup;
			children = (
				84C9FC6D22629E1200D921D6 /* GeneralPrefencesViewController.swift */,
			);
			path = General;
			sourceTree = "<group>";
		};
		84C9FC6F22629E1200D921D6 /* Accounts */ = {
			isa = PBXGroup;
			children = (
				55E15BC1229D65A900D6602A /* AccountsReaderAPI.xib */,
				55E15BCA229D65A900D6602A /* AccountsReaderAPIWindowController.swift */,
				84C9FC7022629E1200D921D6 /* AccountsTableViewBackgroundView.swift */,
				84C9FC7122629E1200D921D6 /* AccountsControlsBackgroundView.swift */,
				84C9FC7222629E1200D921D6 /* AccountsPreferencesViewController.swift */,
				51EF0F8D2279C9260050506E /* AccountsAdd.xib */,
				51EF0F8F2279C9500050506E /* AccountsAddViewController.swift */,
				51EF0F912279CA620050506E /* AccountsAddTableCellView.swift */,
				84C9FC7422629E1200D921D6 /* AccountsDetail.xib */,
				5144EA2E2279FAB600D19003 /* AccountsDetailViewController.swift */,
				5144EA50227B8E4500D19003 /* AccountsFeedbin.xib */,
				5144EA4F227B8E4500D19003 /* AccountsFeedbinWindowController.swift */,
				5144EA352279FC3D00D19003 /* AccountsAddLocal.xib */,
				5144EA372279FC6200D19003 /* AccountsAddLocalWindowController.swift */,
			);
			path = Accounts;
			sourceTree = "<group>";
		};
		84C9FC8322629E8F00D921D6 /* Resources */ = {
			isa = PBXGroup;
			children = (
				849C64671ED37A5D003D8FC0 /* Assets.xcassets */,
				84C9FC8822629E8F00D921D6 /* EvergreenLarge.png */,
				84C9FC8922629E8F00D921D6 /* Credits.rtf */,
				84C9FC8A22629E8F00D921D6 /* NetNewsWire.sdef */,
				84C9FC9022629ECB00D921D6 /* NetNewsWire.entitlements */,
				84C9FC9122629F2200D921D6 /* Info.plist */,
				84C9FC8622629E8F00D921D6 /* KeyboardShortcuts */,
			);
			path = Resources;
			sourceTree = "<group>";
		};
		84C9FC8622629E8F00D921D6 /* KeyboardShortcuts */ = {
			isa = PBXGroup;
			children = (
				84C9FC8722629E8F00D921D6 /* KeyboardShortcuts.html */,
			);
			path = KeyboardShortcuts;
			sourceTree = "<group>";
		};
		84C9FC922262A0E600D921D6 /* iOS */ = {
			isa = PBXGroup;
			children = (
				84C9FCA22262A1B800D921D6 /* LaunchScreen.storyboard */,
				84C9FC9F2262A1B300D921D6 /* Main.storyboard */,
				840D617E2029031C009BC708 /* AppDelegate.swift */,
				519E743422C663F900A78E47 /* SceneDelegate.swift */,
				5126EE96226CB48A00C22AFC /* AppCoordinator.swift */,
				51C45254226507D200C03939 /* AppAssets.swift */,
				51C45255226507D200C03939 /* AppDefaults.swift */,
				51E3EB3C229AB08300645299 /* ErrorHandler.swift */,
				51C4525D226508F600C03939 /* MasterFeed */,
				51C4526D2265091600C03939 /* MasterTimeline */,
				51C4527D2265092C00C03939 /* Detail */,
				51C452802265093600C03939 /* Add */,
				5183CCEB227117C70010922C /* Settings */,
				5183CCDB226F1EEB0010922C /* Progress */,
				51C45245226506C800C03939 /* Extensions */,
				5194B5E222B693EC00144881 /* Wrappers */,
				84C9FC9A2262A1A900D921D6 /* Resources */,
			);
			path = iOS;
			sourceTree = "<group>";
		};
		84C9FC9A2262A1A900D921D6 /* Resources */ = {
			isa = PBXGroup;
			children = (
				51F85BEA22724CB600C787DC /* About.rtf */,
				51F85BF02272524100C787DC /* Credits.rtf */,
				51F85BEC227251DF00C787DC /* Acknowledgments.rtf */,
				51F85BEE2272520B00C787DC /* Thanks.rtf */,
				51F85BF22272531500C787DC /* Dedication.rtf */,
				51C452B72265178500C03939 /* styleSheet.css */,
				84C9FC9B2262A1A900D921D6 /* Assets.xcassets */,
				84C9FC9C2262A1A900D921D6 /* Info.plist */,
			);
			path = Resources;
			sourceTree = "<group>";
		};
		84C9FCA52262A1E600D921D6 /* Tests */ = {
			isa = PBXGroup;
			children = (
				84F9EACF213660A100CF2DE4 /* NetNewsWireTests */,
				840D61942029031D009BC708 /* NetNewsWire-iOSTests */,
			);
			path = Tests;
			sourceTree = "<group>";
		};
		84DAEE201F86CAE00058304B /* Importers */ = {
			isa = PBXGroup;
			children = (
				849A97591ED9EB0D007D329B /* DefaultFeedsImporter.swift */,
				84A3EE52223B667F00557320 /* DefaultFeeds.opml */,
			);
			path = Importers;
			sourceTree = "<group>";
		};
		84F2D5341FC22FCB00998D64 /* SmartFeeds */ = {
			isa = PBXGroup;
			children = (
				84CC88171FE59CBF00644329 /* SmartFeedsController.swift */,
				84F2D5351FC22FCB00998D64 /* PseudoFeed.swift */,
				84F2D5391FC2308B00998D64 /* UnreadFeed.swift */,
				845EE7C01FC2488C00854A1F /* SmartFeed.swift */,
				84DEE56422C32CA4005FC42C /* SmartFeedDelegate.swift */,
				84F2D5361FC22FCB00998D64 /* TodayFeedDelegate.swift */,
				845EE7B01FC2366500854A1F /* StarredFeedDelegate.swift */,
				8477ACBD22238E9500DF7F37 /* SearchFeedDelegate.swift */,
				84AD1EB92031649C00BC20B7 /* SmartFeedPasteboardWriter.swift */,
			);
			path = SmartFeeds;
			sourceTree = "<group>";
		};
		84F9EACF213660A100CF2DE4 /* NetNewsWireTests */ = {
			isa = PBXGroup;
			children = (
				84F9EAD0213660A100CF2DE4 /* ScriptingTests */,
				84F9EAE3213660A100CF2DE4 /* NetNewsWireTests.swift */,
				84F9EAE4213660A100CF2DE4 /* Info.plist */,
			);
			path = NetNewsWireTests;
			sourceTree = "<group>";
		};
		84F9EAD0213660A100CF2DE4 /* ScriptingTests */ = {
			isa = PBXGroup;
			children = (
				84F9EAD1213660A100CF2DE4 /* AppleScriptXCTestCase.swift */,
				84F9EAD2213660A100CF2DE4 /* ScriptingTests.swift */,
				847E64942262782F00E00365 /* NSAppleEventDescriptor+UserRecordFields.swift */,
				84F9EAD3213660A100CF2DE4 /* scripts */,
			);
			path = ScriptingTests;
			sourceTree = "<group>";
		};
		84F9EAD3213660A100CF2DE4 /* scripts */ = {
			isa = PBXGroup;
			children = (
				84F9EAD4213660A100CF2DE4 /* testNameOfAuthors.applescript */,
				84F9EAD5213660A100CF2DE4 /* testGetURL.applescript */,
				84F9EAD6213660A100CF2DE4 /* testNameAndUrlOfEveryFeed.applescript */,
				84F9EAD7213660A100CF2DE4 /* testFeedExists.applescript */,
				84F9EAD8213660A100CF2DE4 /* testIterativeCreateAndDeleteFeed.applescript */,
				84F9EAD9213660A100CF2DE4 /* selectAFeed.applescript */,
				84F9EADA213660A100CF2DE4 /* uiScriptingTestSetup.applescript */,
				84F9EADB213660A100CF2DE4 /* testURLsOfCurrentArticle.applescript */,
				84F9EADC213660A100CF2DE4 /* testNameOfEveryFolder.applescript */,
				84F9EADD213660A100CF2DE4 /* testFeedOPML.applescript */,
				84F9EADE213660A100CF2DE4 /* selectAnArticle.applescript */,
				84F9EADF213660A100CF2DE4 /* testTitleOfArticlesWhose.applescript */,
				84F9EAE0213660A100CF2DE4 /* testCurrentArticleIsNil.applescript */,
				84F9EAE1213660A100CF2DE4 /* testGenericScript.applescript */,
				84F9EAE2213660A100CF2DE4 /* establishMainWindowStartingState.applescript */,
			);
			path = scripts;
			sourceTree = "<group>";
		};
		84FB9A2C1EDCD6A4003D53B9 /* Frameworks */ = {
			isa = PBXGroup;
			children = (
				847752FE2008879500D93690 /* CoreServices.framework */,
				84FB9A2D1EDCD6B8003D53B9 /* Sparkle.framework */,
				6581C73420CED60100F4AD34 /* Cocoa.framework */,
			);
			name = Frameworks;
			path = ../NetNewsWire/Extensions;
			sourceTree = "<group>";
		};
		D5907CDA2002F084005947E5 /* xcconfig */ = {
			isa = PBXGroup;
			children = (
				D5907CDD2002F0BE005947E5 /* NetNewsWire_project_debug.xcconfig */,
				D5907CDC2002F0BE005947E5 /* NetNewsWire_project_release.xcconfig */,
				D5907CDE2002F0BE005947E5 /* NetNewsWire_project.xcconfig */,
				D5907CE02002F0FA005947E5 /* NetNewsWire_target.xcconfig */,
				D5907CDF2002F0F9005947E5 /* NetNewsWireTests_target.xcconfig */,
				51121AA12265430A00BC0EC1 /* NetNewsWire_iOS_target.xcconfig */,
			);
			path = xcconfig;
			sourceTree = "<group>";
		};
		D5907D6F2004AB67005947E5 /* Scriptability */ = {
			isa = PBXGroup;
			children = (
				D5907D962004B7EB005947E5 /* Account+Scriptability.swift */,
				D5E4CC53202C1361009B4FFC /* AppDelegate+Scriptability.swift */,
				D553737C20186C1F006D8857 /* Article+Scriptability.swift */,
				D5A2678B20130ECF00A8D3C0 /* Author+Scriptability.swift */,
				D5F4EDB620074D6500B9E363 /* Feed+Scriptability.swift */,
				D5F4EDB820074D7C00B9E363 /* Folder+Scriptability.swift */,
				D5E4CC63202C1AC1009B4FFC /* MainWindowController+Scriptability.swift */,
				D5907D7E2004AC00005947E5 /* NSApplication+Scriptability.swift */,
				D5907DB12004BB37005947E5 /* ScriptingObjectContainer.swift */,
				D5F4EDB4200744A700B9E363 /* ScriptingObject.swift */,
				D57BE6DF204CD35F00D11AAC /* NSScriptCommand+NetNewsWire.swift */,
			);
			path = Scriptability;
			sourceTree = "<group>";
		};
/* End PBXGroup section */

/* Begin PBXNativeTarget section */
		6581C73220CED60000F4AD34 /* Subscribe to Feed */ = {
			isa = PBXNativeTarget;
			buildConfigurationList = 6581C75620CED60100F4AD34 /* Build configuration list for PBXNativeTarget "Subscribe to Feed" */;
			buildPhases = (
				6581C72F20CED60000F4AD34 /* Sources */,
				6581C73020CED60000F4AD34 /* Frameworks */,
				6581C73120CED60000F4AD34 /* Resources */,
			);
			buildRules = (
			);
			dependencies = (
			);
			name = "Subscribe to Feed";
			productName = "Subscribe to Feed";
			productReference = 6581C73320CED60000F4AD34 /* Subscribe to Feed.appex */;
			productType = "com.apple.product-type.app-extension";
		};
		840D617B2029031C009BC708 /* NetNewsWire-iOS */ = {
			isa = PBXNativeTarget;
			buildConfigurationList = 840D61A32029031E009BC708 /* Build configuration list for PBXNativeTarget "NetNewsWire-iOS" */;
			buildPhases = (
				840D61782029031C009BC708 /* Sources */,
				840D61792029031C009BC708 /* Frameworks */,
				840D617A2029031C009BC708 /* Resources */,
				51C451DF2264C7F200C03939 /* Embed Frameworks */,
			);
			buildRules = (
			);
			dependencies = (
				51C451D52264C7F200C03939 /* PBXTargetDependency */,
				51C451E32264C7F900C03939 /* PBXTargetDependency */,
				51C451E72264C80600C03939 /* PBXTargetDependency */,
				51C451EB2264C81000C03939 /* PBXTargetDependency */,
				51C451EF2264C81B00C03939 /* PBXTargetDependency */,
				51C451F32264C83100C03939 /* PBXTargetDependency */,
				51C451F72264C83900C03939 /* PBXTargetDependency */,
				51C451FB2264C83E00C03939 /* PBXTargetDependency */,
				51554C33228B71A10055115A /* PBXTargetDependency */,
			);
			name = "NetNewsWire-iOS";
			productName = "NetNewsWire-iOS";
			productReference = 840D617C2029031C009BC708 /* NetNewsWire.app */;
			productType = "com.apple.product-type.application";
		};
		849C645F1ED37A5D003D8FC0 /* NetNewsWire */ = {
			isa = PBXNativeTarget;
			buildConfigurationList = 849C647A1ED37A5D003D8FC0 /* Build configuration list for PBXNativeTarget "NetNewsWire" */;
			buildPhases = (
				849C645C1ED37A5D003D8FC0 /* Sources */,
				849C645D1ED37A5D003D8FC0 /* Frameworks */,
				849C645E1ED37A5D003D8FC0 /* Resources */,
				84C987A52000AC9E0066B150 /* ShellScript */,
				84B06F681ED37B9000F0B54B /* Embed Frameworks */,
				6581C75720CED60100F4AD34 /* Embed App Extensions */,
				8423E3E3220158E700C3795B /* ShellScript */,
			);
			buildRules = (
			);
			dependencies = (
				84C37FA820DD8D8400CA8CF5 /* PBXTargetDependency */,
				84C37FAC20DD8D9000CA8CF5 /* PBXTargetDependency */,
				84C37FB020DD8D9900CA8CF5 /* PBXTargetDependency */,
				84C37FB820DD8DBB00CA8CF5 /* PBXTargetDependency */,
				84C37FC820DD8E1D00CA8CF5 /* PBXTargetDependency */,
				51C451AC226377C300C03939 /* PBXTargetDependency */,
				51C451BC226377C900C03939 /* PBXTargetDependency */,
				51C451C0226377D000C03939 /* PBXTargetDependency */,
				51554C27228B71910055115A /* PBXTargetDependency */,
			);
			name = NetNewsWire;
			productName = NetNewsWire;
			productReference = 849C64601ED37A5D003D8FC0 /* NetNewsWire.app */;
			productType = "com.apple.product-type.application";
		};
		849C64701ED37A5D003D8FC0 /* NetNewsWireTests */ = {
			isa = PBXNativeTarget;
			buildConfigurationList = 849C647D1ED37A5D003D8FC0 /* Build configuration list for PBXNativeTarget "NetNewsWireTests" */;
			buildPhases = (
				849C646D1ED37A5D003D8FC0 /* Sources */,
				849C646E1ED37A5D003D8FC0 /* Frameworks */,
				849C646F1ED37A5D003D8FC0 /* Resources */,
				D5907C9B20022EC7005947E5 /* CopyFiles */,
			);
			buildRules = (
			);
			dependencies = (
				849C64731ED37A5D003D8FC0 /* PBXTargetDependency */,
			);
			name = NetNewsWireTests;
			productName = NetNewsWireTests;
			productReference = 849C64711ED37A5D003D8FC0 /* NetNewsWireTests.xctest */;
			productType = "com.apple.product-type.bundle.unit-test";
		};
/* End PBXNativeTarget section */

/* Begin PBXProject section */
		849C64581ED37A5D003D8FC0 /* Project object */ = {
			isa = PBXProject;
			attributes = {
				LastSwiftUpdateCheck = 0930;
				LastUpgradeCheck = 0930;
				ORGANIZATIONNAME = "Ranchero Software";
				TargetAttributes = {
					6581C73220CED60000F4AD34 = {
						DevelopmentTeam = M8L2WTLA8W;
						ProvisioningStyle = Manual;
					};
					840D617B2029031C009BC708 = {
						CreatedOnToolsVersion = 9.3;
						DevelopmentTeam = M8L2WTLA8W;
						ProvisioningStyle = Automatic;
						SystemCapabilities = {
							com.apple.BackgroundModes = {
								enabled = 1;
							};
						};
					};
					849C645F1ED37A5D003D8FC0 = {
						CreatedOnToolsVersion = 8.2.1;
						DevelopmentTeam = M8L2WTLA8W;
						ProvisioningStyle = Manual;
						SystemCapabilities = {
							com.apple.HardenedRuntime = {
								enabled = 1;
							};
						};
					};
					849C64701ED37A5D003D8FC0 = {
						CreatedOnToolsVersion = 8.2.1;
						DevelopmentTeam = 9C84TZ7Q6Z;
						ProvisioningStyle = Automatic;
						TestTargetID = 849C645F1ED37A5D003D8FC0;
					};
				};
			};
			buildConfigurationList = 849C645B1ED37A5D003D8FC0 /* Build configuration list for PBXProject "NetNewsWire" */;
			compatibilityVersion = "Xcode 3.2";
			developmentRegion = English;
			hasScannedForEncodings = 0;
			knownRegions = (
				English,
				en,
				Base,
			);
			mainGroup = 849C64571ED37A5D003D8FC0;
			productRefGroup = 849C64611ED37A5D003D8FC0 /* Products */;
			projectDirPath = "";
			projectReferences = (
				{
					ProductGroup = 840716652262A60D00344432 /* Products */;
					ProjectRef = 846E77301F6EF5D600A165E2 /* Account.xcodeproj */;
				},
				{
					ProductGroup = 8407166E2262A60F00344432 /* Products */;
					ProjectRef = 841D4D542106B3D500DD04E6 /* Articles.xcodeproj */;
				},
				{
					ProductGroup = 8407167A2262A61100344432 /* Products */;
					ProjectRef = 841D4D5E2106B3E100DD04E6 /* ArticlesDatabase.xcodeproj */;
				},
				{
					ProductGroup = 84C37F7B20DD8CF200CA8CF5 /* Products */;
					ProjectRef = 84C37F7A20DD8CF200CA8CF5 /* RSCore.xcodeproj */;
				},
				{
					ProductGroup = 84C37FBA20DD8E0C00CA8CF5 /* Products */;
					ProjectRef = 84C37FB920DD8E0C00CA8CF5 /* RSDatabase.xcodeproj */;
				},
				{
					ProductGroup = 84C37F8720DD8CF800CA8CF5 /* Products */;
					ProjectRef = 84C37F8620DD8CF800CA8CF5 /* RSParser.xcodeproj */;
				},
				{
					ProductGroup = 84C37F9020DD8CFD00CA8CF5 /* Products */;
					ProjectRef = 84C37F8F20DD8CFD00CA8CF5 /* RSTree.xcodeproj */;
				},
				{
					ProductGroup = 84C37F9920DD8D0400CA8CF5 /* Products */;
					ProjectRef = 84C37F9820DD8D0400CA8CF5 /* RSWeb.xcodeproj */;
				},
				{
					ProductGroup = 51554BFD228B6EB50055115A /* Products */;
					ProjectRef = 51554BFC228B6EB50055115A /* SyncDatabase.xcodeproj */;
				},
			);
			projectRoot = "";
			targets = (
				849C645F1ED37A5D003D8FC0 /* NetNewsWire */,
				849C64701ED37A5D003D8FC0 /* NetNewsWireTests */,
				840D617B2029031C009BC708 /* NetNewsWire-iOS */,
				6581C73220CED60000F4AD34 /* Subscribe to Feed */,
			);
		};
/* End PBXProject section */

/* Begin PBXReferenceProxy section */
		51554C01228B6EB50055115A /* SyncDatabase.framework */ = {
			isa = PBXReferenceProxy;
			fileType = wrapper.framework;
			path = SyncDatabase.framework;
			remoteRef = 51554C00228B6EB50055115A /* PBXContainerItemProxy */;
			sourceTree = BUILT_PRODUCTS_DIR;
		};
		8407166A2262A60D00344432 /* Account.framework */ = {
			isa = PBXReferenceProxy;
			fileType = wrapper.framework;
			path = Account.framework;
			remoteRef = 840716692262A60D00344432 /* PBXContainerItemProxy */;
			sourceTree = BUILT_PRODUCTS_DIR;
		};
		8407166C2262A60D00344432 /* AccountTests.xctest */ = {
			isa = PBXReferenceProxy;
			fileType = wrapper.cfbundle;
			path = AccountTests.xctest;
			remoteRef = 8407166B2262A60D00344432 /* PBXContainerItemProxy */;
			sourceTree = BUILT_PRODUCTS_DIR;
		};
		840716732262A60F00344432 /* Articles.framework */ = {
			isa = PBXReferenceProxy;
			fileType = wrapper.framework;
			path = Articles.framework;
			remoteRef = 840716722262A60F00344432 /* PBXContainerItemProxy */;
			sourceTree = BUILT_PRODUCTS_DIR;
		};
		840716752262A60F00344432 /* ArticlesTests.xctest */ = {
			isa = PBXReferenceProxy;
			fileType = wrapper.cfbundle;
			path = ArticlesTests.xctest;
			remoteRef = 840716742262A60F00344432 /* PBXContainerItemProxy */;
			sourceTree = BUILT_PRODUCTS_DIR;
		};
		8407167F2262A61100344432 /* ArticlesDatabase.framework */ = {
			isa = PBXReferenceProxy;
			fileType = wrapper.framework;
			path = ArticlesDatabase.framework;
			remoteRef = 8407167E2262A61100344432 /* PBXContainerItemProxy */;
			sourceTree = BUILT_PRODUCTS_DIR;
		};
		840716812262A61100344432 /* ArticlesDatabaseTests.xctest */ = {
			isa = PBXReferenceProxy;
			fileType = wrapper.cfbundle;
			path = ArticlesDatabaseTests.xctest;
			remoteRef = 840716802262A61100344432 /* PBXContainerItemProxy */;
			sourceTree = BUILT_PRODUCTS_DIR;
		};
		84C37F8120DD8CF200CA8CF5 /* RSCore.framework */ = {
			isa = PBXReferenceProxy;
			fileType = wrapper.framework;
			path = RSCore.framework;
			remoteRef = 84C37F8020DD8CF200CA8CF5 /* PBXContainerItemProxy */;
			sourceTree = BUILT_PRODUCTS_DIR;
		};
		84C37F8320DD8CF200CA8CF5 /* RSCoreTests.xctest */ = {
			isa = PBXReferenceProxy;
			fileType = wrapper.cfbundle;
			path = RSCoreTests.xctest;
			remoteRef = 84C37F8220DD8CF200CA8CF5 /* PBXContainerItemProxy */;
			sourceTree = BUILT_PRODUCTS_DIR;
		};
		84C37F8520DD8CF200CA8CF5 /* RSCore.framework */ = {
			isa = PBXReferenceProxy;
			fileType = wrapper.framework;
			path = RSCore.framework;
			remoteRef = 84C37F8420DD8CF200CA8CF5 /* PBXContainerItemProxy */;
			sourceTree = BUILT_PRODUCTS_DIR;
		};
		84C37F8C20DD8CF800CA8CF5 /* RSParser.framework */ = {
			isa = PBXReferenceProxy;
			fileType = wrapper.framework;
			path = RSParser.framework;
			remoteRef = 84C37F8B20DD8CF800CA8CF5 /* PBXContainerItemProxy */;
			sourceTree = BUILT_PRODUCTS_DIR;
		};
		84C37F8E20DD8CF800CA8CF5 /* RSParserTests.xctest */ = {
			isa = PBXReferenceProxy;
			fileType = wrapper.cfbundle;
			path = RSParserTests.xctest;
			remoteRef = 84C37F8D20DD8CF800CA8CF5 /* PBXContainerItemProxy */;
			sourceTree = BUILT_PRODUCTS_DIR;
		};
		84C37F9520DD8CFE00CA8CF5 /* RSTree.framework */ = {
			isa = PBXReferenceProxy;
			fileType = wrapper.framework;
			path = RSTree.framework;
			remoteRef = 84C37F9420DD8CFE00CA8CF5 /* PBXContainerItemProxy */;
			sourceTree = BUILT_PRODUCTS_DIR;
		};
		84C37F9720DD8CFE00CA8CF5 /* RSTreeTests.xctest */ = {
			isa = PBXReferenceProxy;
			fileType = wrapper.cfbundle;
			path = RSTreeTests.xctest;
			remoteRef = 84C37F9620DD8CFE00CA8CF5 /* PBXContainerItemProxy */;
			sourceTree = BUILT_PRODUCTS_DIR;
		};
		84C37F9F20DD8D0500CA8CF5 /* RSWeb.framework */ = {
			isa = PBXReferenceProxy;
			fileType = wrapper.framework;
			path = RSWeb.framework;
			remoteRef = 84C37F9E20DD8D0500CA8CF5 /* PBXContainerItemProxy */;
			sourceTree = BUILT_PRODUCTS_DIR;
		};
		84C37FA120DD8D0500CA8CF5 /* RSWebTests.xctest */ = {
			isa = PBXReferenceProxy;
			fileType = wrapper.cfbundle;
			path = RSWebTests.xctest;
			remoteRef = 84C37FA020DD8D0500CA8CF5 /* PBXContainerItemProxy */;
			sourceTree = BUILT_PRODUCTS_DIR;
		};
		84C37FA320DD8D0500CA8CF5 /* RSWeb.framework */ = {
			isa = PBXReferenceProxy;
			fileType = wrapper.framework;
			path = RSWeb.framework;
			remoteRef = 84C37FA220DD8D0500CA8CF5 /* PBXContainerItemProxy */;
			sourceTree = BUILT_PRODUCTS_DIR;
		};
		84C37FC020DD8E0C00CA8CF5 /* RSDatabase.framework */ = {
			isa = PBXReferenceProxy;
			fileType = wrapper.framework;
			path = RSDatabase.framework;
			remoteRef = 84C37FBF20DD8E0C00CA8CF5 /* PBXContainerItemProxy */;
			sourceTree = BUILT_PRODUCTS_DIR;
		};
		84C37FC220DD8E0C00CA8CF5 /* RSDatabaseTests.xctest */ = {
			isa = PBXReferenceProxy;
			fileType = wrapper.cfbundle;
			path = RSDatabaseTests.xctest;
			remoteRef = 84C37FC120DD8E0C00CA8CF5 /* PBXContainerItemProxy */;
			sourceTree = BUILT_PRODUCTS_DIR;
		};
		84C37FC420DD8E0C00CA8CF5 /* RSDatabase.framework */ = {
			isa = PBXReferenceProxy;
			fileType = wrapper.framework;
			path = RSDatabase.framework;
			remoteRef = 84C37FC320DD8E0C00CA8CF5 /* PBXContainerItemProxy */;
			sourceTree = BUILT_PRODUCTS_DIR;
		};
/* End PBXReferenceProxy section */

/* Begin PBXResourcesBuildPhase section */
		6581C73120CED60000F4AD34 /* Resources */ = {
			isa = PBXResourcesBuildPhase;
			buildActionMask = 2147483647;
			files = (
				6581C74220CED60100F4AD34 /* ToolbarItemIcon.pdf in Resources */,
				6581C73D20CED60100F4AD34 /* SafariExtensionViewController.xib in Resources */,
				6581C74020CED60100F4AD34 /* netnewswire-subscribe-to-feed.js in Resources */,
			);
			runOnlyForDeploymentPostprocessing = 0;
		};
		840D617A2029031C009BC708 /* Resources */ = {
			isa = PBXResourcesBuildPhase;
			buildActionMask = 2147483647;
			files = (
				51C452862265093600C03939 /* Add.storyboard in Resources */,
				84C9FCA12262A1B300D921D6 /* Main.storyboard in Resources */,
				51F85BF32272531500C787DC /* Dedication.rtf in Resources */,
				84C9FCA42262A1B800D921D6 /* LaunchScreen.storyboard in Resources */,
				51F85BEB22724CB600C787DC /* About.rtf in Resources */,
				5183CCED22711DCE0010922C /* Settings.storyboard in Resources */,
				51F85BED227251DF00C787DC /* Acknowledgments.rtf in Resources */,
				51C452AB22650DC600C03939 /* template.html in Resources */,
				51F85BF12272524100C787DC /* Credits.rtf in Resources */,
				84A3EE61223B667F00557320 /* DefaultFeeds.opml in Resources */,
				51E595AB228DF94C00FCC42B /* SettingsTableViewCell.xib in Resources */,
				51F85BEF2272520B00C787DC /* Thanks.rtf in Resources */,
				84C9FC9D2262A1A900D921D6 /* Assets.xcassets in Resources */,
				51C452B82265178500C03939 /* styleSheet.css in Resources */,
			);
			runOnlyForDeploymentPostprocessing = 0;
		};
		849C645E1ED37A5D003D8FC0 /* Resources */ = {
			isa = PBXResourcesBuildPhase;
			buildActionMask = 2147483647;
			files = (
				844B5B651FEA11F200C7C76A /* GlobalKeyboardShortcuts.plist in Resources */,
				84C9FC8D22629E8F00D921D6 /* EvergreenLarge.png in Resources */,
				5127B23A222B4849006D641D /* DetailKeyboardShortcuts.plist in Resources */,
				845479881FEB77C000AD8B59 /* TimelineKeyboardShortcuts.plist in Resources */,
				848362FF2262A30E00DA1D35 /* template.html in Resources */,
				848363082262A3DD00DA1D35 /* Main.storyboard in Resources */,
				51EF0F8E2279C9260050506E /* AccountsAdd.xib in Resources */,
				84C9FC8F22629E8F00D921D6 /* NetNewsWire.sdef in Resources */,
				84C9FC7D22629E1200D921D6 /* AccountsDetail.xib in Resources */,
				5144EA362279FC3D00D19003 /* AccountsAddLocal.xib in Resources */,
				84C9FC8C22629E8F00D921D6 /* KeyboardShortcuts.html in Resources */,
				5144EA3B227A379E00D19003 /* ImportOPMLSheet.xib in Resources */,
				844B5B691FEA20DF00C7C76A /* SidebarKeyboardShortcuts.plist in Resources */,
				84A3EE5F223B667F00557320 /* DefaultFeeds.opml in Resources */,
				84C9FC8222629E4800D921D6 /* Preferences.storyboard in Resources */,
				5144EA3D227A37AF00D19003 /* ExportOPMLSheet.xib in Resources */,
				849C64681ED37A5D003D8FC0 /* Assets.xcassets in Resources */,
				848362FD2262A30800DA1D35 /* styleSheet.css in Resources */,
				8483630B2262A3F000DA1D35 /* RenameSheet.xib in Resources */,
				848363052262A3CC00DA1D35 /* AddFolderSheet.xib in Resources */,
				5144EA52227B8E4500D19003 /* AccountsFeedbin.xib in Resources */,
				8405DDA222168920008CE1BF /* TimelineTableView.xib in Resources */,
				8483630E2262A3FE00DA1D35 /* MainWindow.storyboard in Resources */,
				55E15BCB229D65A900D6602A /* AccountsReaderAPI.xib in Resources */,
				84BAE64921CEDAF20046DB56 /* CrashReporterWindow.xib in Resources */,
				84C9FC8E22629E8F00D921D6 /* Credits.rtf in Resources */,
				84BBB12D20142A4700F054F5 /* Inspector.storyboard in Resources */,
				848363022262A3BD00DA1D35 /* AddFeedSheet.xib in Resources */,
			);
			runOnlyForDeploymentPostprocessing = 0;
		};
		849C646F1ED37A5D003D8FC0 /* Resources */ = {
			isa = PBXResourcesBuildPhase;
			buildActionMask = 2147483647;
			files = (
				84F9EAF7213660A100CF2DE4 /* Info.plist in Resources */,
			);
			runOnlyForDeploymentPostprocessing = 0;
		};
/* End PBXResourcesBuildPhase section */

/* Begin PBXShellScriptBuildPhase section */
		8423E3E3220158E700C3795B /* ShellScript */ = {
			isa = PBXShellScriptBuildPhase;
			buildActionMask = 2147483647;
			files = (
			);
			inputFileListPaths = (
			);
			inputPaths = (
			);
			outputFileListPaths = (
			);
			outputPaths = (
			);
			runOnlyForDeploymentPostprocessing = 0;
			shellPath = /bin/sh;
			shellScript = "# See https://github.com/Watson1978/kotori/commit/ffe320f2e058828f0af294b65ed88dfd7baaabff\n\nif [ \"${CONFIGURATION}\" = \"Release\" ]; then\n    codesign --verbose --force --deep -o runtime --sign \"Developer ID Application: Brent Simmons\" \"${CODESIGNING_FOLDER_PATH}/Contents/Frameworks/Sparkle.framework/Versions/A/Resources/AutoUpdate.app\"\nfi\n";
		};
		84C987A52000AC9E0066B150 /* ShellScript */ = {
			isa = PBXShellScriptBuildPhase;
			buildActionMask = 2147483647;
			files = (
			);
			inputPaths = (
			);
			outputPaths = (
			);
			runOnlyForDeploymentPostprocessing = 0;
			shellPath = /bin/sh;
			shellScript = "# See https://blog.curtisherbert.com/automated-build-numbers/\n\ngit=`sh /etc/profile; which git`\nbranch_name=`$git symbolic-ref HEAD | sed -e 's,.*/\\\\(.*\\\\),\\\\1,'`\ngit_count=`$git rev-list $branch_name |wc -l | sed 's/^ *//;s/ *$//'`\nsimple_branch_name=`$git rev-parse --abbrev-ref HEAD`\n\nbuild_number=\"$git_count\"\nif [ $CONFIGURATION != \"Release\" ]; then\nbuild_number+=\"-$simple_branch_name\"\nfi\n\nplist=\"${TARGET_BUILD_DIR}/${INFOPLIST_PATH}\"\ndsym_plist=\"${DWARF_DSYM_FOLDER_PATH}/${DWARF_DSYM_FILE_NAME}/Contents/Info.plist\"\n\n/usr/libexec/PlistBuddy -c \"Set :CFBundleVersion $build_number\" \"$plist\"\nif [ -f \"$DSYM_INFO_PLIST\" ] ; then\n/usr/libexec/PlistBuddy -c \"Set :CFBundleVersion $build_number\" \"$dsym_plist\"\nfi\n";
		};
/* End PBXShellScriptBuildPhase section */

/* Begin PBXSourcesBuildPhase section */
		6581C72F20CED60000F4AD34 /* Sources */ = {
			isa = PBXSourcesBuildPhase;
			buildActionMask = 2147483647;
			files = (
				6581C73A20CED60100F4AD34 /* SafariExtensionViewController.swift in Sources */,
				6581C73820CED60100F4AD34 /* SafariExtensionHandler.swift in Sources */,
			);
			runOnlyForDeploymentPostprocessing = 0;
		};
		840D61782029031C009BC708 /* Sources */ = {
			isa = PBXSourcesBuildPhase;
			buildActionMask = 2147483647;
			files = (
				840D617F2029031C009BC708 /* AppDelegate.swift in Sources */,
				512E08E72268801200BDCFDD /* FeedTreeControllerDelegate.swift in Sources */,
				5110AB7822B7BD6200A94F76 /* AddView.swift in Sources */,
				51C452A422650A2D00C03939 /* ArticleUtilities.swift in Sources */,
				51EF0F79227716380050506E /* ColorHash.swift in Sources */,
				5183CCDA226E31A50010922C /* NonIntrinsicImageView.swift in Sources */,
				51C4527B2265091600C03939 /* MasterUnreadIndicatorView.swift in Sources */,
				51F85BF92274AA7B00C787DC /* UIBarButtonItem-Extensions.swift in Sources */,
				51C45296226509D300C03939 /* OPMLExporter.swift in Sources */,
				51C45291226509C800C03939 /* SmartFeed.swift in Sources */,
				51C452A722650A3D00C03939 /* RSImage-Extensions.swift in Sources */,
				51C45269226508F600C03939 /* MasterFeedTableViewCell.swift in Sources */,
				51F85BFD2275DCA800C787DC /* SingleLineUILabelSizer.swift in Sources */,
				51C4528F226509BD00C03939 /* UnreadFeed.swift in Sources */,
				5183CCDD226F1F5C0010922C /* NavigationProgressView.swift in Sources */,
				51C452772265091600C03939 /* MultilineUILabelSizer.swift in Sources */,
				51C452A522650A2D00C03939 /* SmallIconProvider.swift in Sources */,
				51D5948722668EFA00DFC836 /* MarkStatusCommand.swift in Sources */,
				51C4525C226508DF00C03939 /* String-Extensions.swift in Sources */,
				51C452792265091600C03939 /* MasterTimelineTableViewCell.swift in Sources */,
				51C452852265093600C03939 /* AddFeedFolderPickerData.swift in Sources */,
				51C4526B226508F600C03939 /* MasterFeedViewController.swift in Sources */,
<<<<<<< HEAD
				5126EE97226CB48A00C22AFC /* AppCoordinator.swift in Sources */,
=======
				5126EE97226CB48A00C22AFC /* NavigationStateController.swift in Sources */,
				84CAFCB022BC8C35007694F0 /* FetchRequestOperation.swift in Sources */,
>>>>>>> 7a204ad6
				51EF0F77227716200050506E /* FaviconGenerator.swift in Sources */,
				51C4525A226508D600C03939 /* UIStoryboard-Extensions.swift in Sources */,
				5183CCEF227125970010922C /* SettingsViewController.swift in Sources */,
				51F85BE5227217D000C787DC /* RefreshIntervalViewController.swift in Sources */,
				51F85BF52273625800C787DC /* Bundle-Extensions.swift in Sources */,
				51C452A622650A3500C03939 /* Node-Extensions.swift in Sources */,
				5183CCDF226F1FCC0010922C /* UINavigationController+Progress.swift in Sources */,
				51C45294226509C800C03939 /* SearchFeedDelegate.swift in Sources */,
				512E09352268B25900BDCFDD /* UISplitViewController-Extensions.swift in Sources */,
				51C452A022650A1900C03939 /* FeedIconDownloader.swift in Sources */,
				51F85BE7227245FC00C787DC /* AboutViewController.swift in Sources */,
				5154368A2291FED9005E1CDF /* FeedbinAccountViewController.swift in Sources */,
				51C4529E22650A1900C03939 /* ImageDownloader.swift in Sources */,
				51C45292226509C800C03939 /* TodayFeedDelegate.swift in Sources */,
				51C452A222650A1900C03939 /* RSHTMLMetadata+Extension.swift in Sources */,
				51E3EB3D229AB08300645299 /* ErrorHandler.swift in Sources */,
				5183CCE5226F4DFA0010922C /* RefreshInterval.swift in Sources */,
				51EF0F7C2277919E0050506E /* TimelineNumberOfLinesViewController.swift in Sources */,
				51C4529D22650A1000C03939 /* FaviconURLFinder.swift in Sources */,
				51C45258226508CF00C03939 /* AppAssets.swift in Sources */,
				51C4527C2265091600C03939 /* MasterTimelineDefaultCellLayout.swift in Sources */,
				51C4529A22650A0400C03939 /* ArticleStyle.swift in Sources */,
				51C4527F2265092C00C03939 /* DetailViewController.swift in Sources */,
				51C4526A226508F600C03939 /* MasterFeedTableViewCellLayout.swift in Sources */,
				51C452AE2265104D00C03939 /* TimelineStringFormatter.swift in Sources */,
				512E08E62268800D00BDCFDD /* FolderTreeControllerDelegate.swift in Sources */,
				51543685228F6753005E1CDF /* DetailAccountViewController.swift in Sources */,
				51C4529922650A0000C03939 /* ArticleStylesManager.swift in Sources */,
				51EF0F802277A8330050506E /* MasterTimelineCellLayout.swift in Sources */,
				51F85BF722749FA100C787DC /* UIFont-Extensions.swift in Sources */,
				515436882291D75D005E1CDF /* AddLocalAccountViewController.swift in Sources */,
				51C452AF2265108300C03939 /* ArticleArray.swift in Sources */,
				51C4528E2265099C00C03939 /* SmartFeedsController.swift in Sources */,
				84CAFCA522BC8C08007694F0 /* FetchRequestQueue.swift in Sources */,
				51C4529C22650A1000C03939 /* SingleFaviconDownloader.swift in Sources */,
				51E595A6228CC36500FCC42B /* ArticleStatusSyncTimer.swift in Sources */,
				51C45290226509C100C03939 /* PseudoFeed.swift in Sources */,
				51C452A922650DC600C03939 /* ArticleRenderer.swift in Sources */,
				5115CAF42266301400B21BCE /* AddContainerViewController.swift in Sources */,
				51C45297226509E300C03939 /* DefaultFeedsImporter.swift in Sources */,
				512E094D2268B8AB00BDCFDD /* DeleteCommand.swift in Sources */,
				51F85BFB2275D85000C787DC /* Array-Extensions.swift in Sources */,
				51C452AC22650FD200C03939 /* AppNotifications.swift in Sources */,
				51EF0F7E2277A57D0050506E /* MasterTimelineAccessibilityCellLayout.swift in Sources */,
				51C452762265091600C03939 /* MasterTimelineViewController.swift in Sources */,
				5183CCE9226F68D90010922C /* AccountRefreshTimer.swift in Sources */,
				51C452882265093600C03939 /* AddFeedViewController.swift in Sources */,
				DF999FF722B5AEFA0064B687 /* SafariView.swift in Sources */,
				51C4529B22650A1000C03939 /* FaviconDownloader.swift in Sources */,
				84DEE56622C32CA4005FC42C /* SmartFeedDelegate.swift in Sources */,
				5183CCE3226F314C0010922C /* ProgressTableViewController.swift in Sources */,
				512E09012268907400BDCFDD /* MasterFeedTableViewSectionHeader.swift in Sources */,
				51C45268226508F600C03939 /* MasterFeedUnreadCountView.swift in Sources */,
				5183CCD0226E1E880010922C /* NonIntrinsicLabel.swift in Sources */,
				51C4529F22650A1900C03939 /* AuthorAvatarDownloader.swift in Sources */,
				519E743D22C663F900A78E47 /* SceneDelegate.swift in Sources */,
				51E595AD228E1C2100FCC42B /* AddAccountViewController.swift in Sources */,
				51C452A322650A1E00C03939 /* HTMLMetadataDownloader.swift in Sources */,
				51C4528D2265095F00C03939 /* AddFolderViewController.swift in Sources */,
				51C452782265091600C03939 /* MasterTimelineCellData.swift in Sources */,
				51C45259226508D300C03939 /* AppDefaults.swift in Sources */,
				51C45293226509C800C03939 /* StarredFeedDelegate.swift in Sources */,
			);
			runOnlyForDeploymentPostprocessing = 0;
		};
		849C645C1ED37A5D003D8FC0 /* Sources */ = {
			isa = PBXSourcesBuildPhase;
			buildActionMask = 2147483647;
			files = (
				84F204E01FAACBB30076E152 /* ArticleArray.swift in Sources */,
				848B937221C8C5540038DC0D /* CrashReporter.swift in Sources */,
				84BBB12E20142A4700F054F5 /* InspectorWindowController.swift in Sources */,
				51EF0F7A22771B890050506E /* ColorHash.swift in Sources */,
				84E46C7D1F75EF7B005ECFB3 /* AppDefaults.swift in Sources */,
				D5907D972004B7EB005947E5 /* Account+Scriptability.swift in Sources */,
				841ABA4E20145E7300980E11 /* NothingInspectorViewController.swift in Sources */,
				842E45CE1ED8C308000A8B52 /* AppNotifications.swift in Sources */,
				844B5B5B1FEA00FB00C7C76A /* TimelineKeyboardDelegate.swift in Sources */,
				842E45DD1ED8C54B000A8B52 /* Browser.swift in Sources */,
				84216D0322128B9D0049B9B9 /* DetailWebViewController.swift in Sources */,
				8444C8F21FED81840051386C /* OPMLExporter.swift in Sources */,
				849A975E1ED9EB72007D329B /* MainWindowController.swift in Sources */,
				84F2D53A1FC2308B00998D64 /* UnreadFeed.swift in Sources */,
				845A29221FC9251E007B49E3 /* SidebarCellLayout.swift in Sources */,
				84AD1EBA2031649C00BC20B7 /* SmartFeedPasteboardWriter.swift in Sources */,
				84CC88181FE59CBF00644329 /* SmartFeedsController.swift in Sources */,
				849A97661ED9EB96007D329B /* SidebarViewController.swift in Sources */,
				849A97641ED9EB96007D329B /* SidebarOutlineView.swift in Sources */,
				5127B238222B4849006D641D /* DetailKeyboardDelegate.swift in Sources */,
				8405DD9922153B6B008CE1BF /* TimelineContainerView.swift in Sources */,
				D5A2678C20130ECF00A8D3C0 /* Author+Scriptability.swift in Sources */,
				84F2D5371FC22FCC00998D64 /* PseudoFeed.swift in Sources */,
				51EF0F902279C9500050506E /* AccountsAddViewController.swift in Sources */,
				D57BE6E0204CD35F00D11AAC /* NSScriptCommand+NetNewsWire.swift in Sources */,
				D553738B20186C20006D8857 /* Article+Scriptability.swift in Sources */,
				845EE7C11FC2488C00854A1F /* SmartFeed.swift in Sources */,
				84702AA41FA27AC0006B8943 /* MarkStatusCommand.swift in Sources */,
				D5907D7F2004AC00005947E5 /* NSApplication+Scriptability.swift in Sources */,
				8405DD9C22153BD7008CE1BF /* NSView-Extensions.swift in Sources */,
				849A979F1ED9F130007D329B /* SidebarCell.swift in Sources */,
				51E595A5228CC36500FCC42B /* ArticleStatusSyncTimer.swift in Sources */,
				849A97651ED9EB96007D329B /* FeedTreeControllerDelegate.swift in Sources */,
				849A97671ED9EB96007D329B /* UnreadCountView.swift in Sources */,
				840BEE4121D70E64009BBAFA /* CrashReportWindowController.swift in Sources */,
				8426118A1FCB67AA0086A189 /* FeedIconDownloader.swift in Sources */,
				84C9FC7B22629E1200D921D6 /* AccountsControlsBackgroundView.swift in Sources */,
				84162A152038C12C00035290 /* MarkCommandValidationStatus.swift in Sources */,
				84E95D241FB1087500552D99 /* ArticlePasteboardWriter.swift in Sources */,
				849A975B1ED9EB0D007D329B /* ArticleUtilities.swift in Sources */,
				849A975C1ED9EB0D007D329B /* DefaultFeedsImporter.swift in Sources */,
				84A37CB5201ECD610087C5AF /* RenameWindowController.swift in Sources */,
				84A14FF320048CA70046AD9A /* SendToMicroBlogCommand.swift in Sources */,
				849A97891ED9ECEF007D329B /* ArticleStyle.swift in Sources */,
				84FF69B11FC3793300DC198E /* FaviconURLFinder.swift in Sources */,
				84B7178C201E66580091657D /* SidebarViewController+ContextualMenus.swift in Sources */,
				5144EA43227A380F00D19003 /* ExportOPMLWindowController.swift in Sources */,
				842611A21FCB769D0086A189 /* RSHTMLMetadata+Extension.swift in Sources */,
				84A1500520048DDF0046AD9A /* SendToMarsEditCommand.swift in Sources */,
				D5907DB22004BB37005947E5 /* ScriptingObjectContainer.swift in Sources */,
				849A978A1ED9ECEF007D329B /* ArticleStylesManager.swift in Sources */,
				8405DD8A2213E0E3008CE1BF /* DetailContainerView.swift in Sources */,
				519B8D332143397200FA689C /* SharingServiceDelegate.swift in Sources */,
				84E8E0DB202EC49300562D8F /* TimelineViewController+ContextualMenus.swift in Sources */,
				849A97791ED9EC04007D329B /* TimelineStringFormatter.swift in Sources */,
				84E185C3203BB12600F69BFA /* MultilineTextFieldSizer.swift in Sources */,
				8477ACBE22238E9500DF7F37 /* SearchFeedDelegate.swift in Sources */,
				51E3EB33229AB02C00645299 /* ErrorHandler.swift in Sources */,
				8472058120142E8900AD578B /* FeedInspectorViewController.swift in Sources */,
				55E15BCC229D65A900D6602A /* AccountsReaderAPIWindowController.swift in Sources */,
				5144EA382279FC6200D19003 /* AccountsAddLocalWindowController.swift in Sources */,
				84AD1EAA2031617300BC20B7 /* PasteboardFolder.swift in Sources */,
				5144EA51227B8E4500D19003 /* AccountsFeedbinWindowController.swift in Sources */,
				84AD1EBC2032AF5C00BC20B7 /* SidebarOutlineDataSource.swift in Sources */,
				845A29241FC9255E007B49E3 /* SidebarCellAppearance.swift in Sources */,
				845EE7B11FC2366500854A1F /* StarredFeedDelegate.swift in Sources */,
				848F6AE51FC29CFB002D422E /* FaviconDownloader.swift in Sources */,
				84C9FC7722629E1200D921D6 /* AdvancedPreferencesViewController.swift in Sources */,
				849EE72120391F560082A1EA /* SharingServicePickerDelegate.swift in Sources */,
				849A97981ED9EFAA007D329B /* Node-Extensions.swift in Sources */,
				849EE70F203919360082A1EA /* AppAssets.swift in Sources */,
				849A97531ED9EAC0007D329B /* AddFeedController.swift in Sources */,
				5183CCE8226F68D90010922C /* AccountRefreshTimer.swift in Sources */,
				849A97831ED9EC63007D329B /* SidebarStatusBarView.swift in Sources */,
				84F2D5381FC22FCC00998D64 /* TodayFeedDelegate.swift in Sources */,
				841ABA5E20145E9200980E11 /* FolderInspectorViewController.swift in Sources */,
				84DEE56522C32CA4005FC42C /* SmartFeedDelegate.swift in Sources */,
				845213231FCA5B11003B6E93 /* ImageDownloader.swift in Sources */,
				51EF0F922279CA620050506E /* AccountsAddTableCellView.swift in Sources */,
				849A97431ED9EAA9007D329B /* AddFolderWindowController.swift in Sources */,
				8405DDA522168C62008CE1BF /* TimelineContainerViewController.swift in Sources */,
				844B5B671FEA18E300C7C76A /* MainWIndowKeyboardHandler.swift in Sources */,
				848D578E21543519005FFAD5 /* PasteboardFeed.swift in Sources */,
				5144EA2F2279FAB600D19003 /* AccountsDetailViewController.swift in Sources */,
				849A97801ED9EC42007D329B /* DetailViewController.swift in Sources */,
				84C9FC6722629B9000D921D6 /* AppDelegate.swift in Sources */,
				84C9FC7A22629E1200D921D6 /* AccountsTableViewBackgroundView.swift in Sources */,
				84CAFCAF22BC8C35007694F0 /* FetchRequestOperation.swift in Sources */,
				8426119E1FCB6ED40086A189 /* HTMLMetadataDownloader.swift in Sources */,
				849A976E1ED9EBC8007D329B /* TimelineViewController.swift in Sources */,
				5154368B229404D1005E1CDF /* FaviconGenerator.swift in Sources */,
				5183CCE6226F4E110010922C /* RefreshInterval.swift in Sources */,
				849A97771ED9EC04007D329B /* TimelineCellData.swift in Sources */,
				841ABA6020145EC100980E11 /* BuiltinSmartFeedInspectorViewController.swift in Sources */,
				D5E4CC54202C1361009B4FFC /* AppDelegate+Scriptability.swift in Sources */,
				D5F4EDB5200744A700B9E363 /* ScriptingObject.swift in Sources */,
				D5F4EDB920074D7C00B9E363 /* Folder+Scriptability.swift in Sources */,
				849A97781ED9EC04007D329B /* TimelineCellLayout.swift in Sources */,
				84E8E0EB202F693600562D8F /* DetailWebView.swift in Sources */,
				849A976C1ED9EBC8007D329B /* TimelineTableRowView.swift in Sources */,
				849A977B1ED9EC04007D329B /* UnreadIndicatorView.swift in Sources */,
				84B99C9D1FAE83C600ECDEDB /* DeleteCommand.swift in Sources */,
				849A97541ED9EAC0007D329B /* AddFeedWindowController.swift in Sources */,
				5144EA40227A37EC00D19003 /* ImportOPMLWindowController.swift in Sources */,
				849A976D1ED9EBC8007D329B /* TimelineTableView.swift in Sources */,
				84D52E951FE588BB00D14F5B /* DetailStatusBarView.swift in Sources */,
				D5E4CC64202C1AC1009B4FFC /* MainWindowController+Scriptability.swift in Sources */,
				84C9FC7922629E1200D921D6 /* PreferencesWindowController.swift in Sources */,
				84411E711FE5FBFA004B527F /* SmallIconProvider.swift in Sources */,
				84CAFCA422BC8C08007694F0 /* FetchRequestQueue.swift in Sources */,
				844B5B591FE9FE4F00C7C76A /* SidebarKeyboardDelegate.swift in Sources */,
				84C9FC7C22629E1200D921D6 /* AccountsPreferencesViewController.swift in Sources */,
				51EC114C2149FE3300B296E3 /* FolderTreeMenu.swift in Sources */,
				849A97A31ED9F180007D329B /* FolderTreeControllerDelegate.swift in Sources */,
				51126DA4225FDE2F00722696 /* RSImage-Extensions.swift in Sources */,
				845A29091FC74B8E007B49E3 /* SingleFaviconDownloader.swift in Sources */,
				D5F4EDB720074D6500B9E363 /* Feed+Scriptability.swift in Sources */,
				84E850861FCB60CE0072EA88 /* AuthorAvatarDownloader.swift in Sources */,
				84E185B3203B74E500F69BFA /* SingleLineTextFieldSizer.swift in Sources */,
				849A977A1ED9EC04007D329B /* TimelineTableCellView.swift in Sources */,
				849A97761ED9EC04007D329B /* TimelineCellAppearance.swift in Sources */,
				849A977F1ED9EC42007D329B /* ArticleRenderer.swift in Sources */,
				84C9FC7822629E1200D921D6 /* GeneralPrefencesViewController.swift in Sources */,
			);
			runOnlyForDeploymentPostprocessing = 0;
		};
		849C646D1ED37A5D003D8FC0 /* Sources */ = {
			isa = PBXSourcesBuildPhase;
			buildActionMask = 2147483647;
			files = (
				84F9EAEB213660A100CF2DE4 /* testIterativeCreateAndDeleteFeed.applescript in Sources */,
				84F9EAF4213660A100CF2DE4 /* testGenericScript.applescript in Sources */,
				84F9EAE6213660A100CF2DE4 /* ScriptingTests.swift in Sources */,
				847E64A02262783000E00365 /* NSAppleEventDescriptor+UserRecordFields.swift in Sources */,
				84F9EAED213660A100CF2DE4 /* uiScriptingTestSetup.applescript in Sources */,
				84F9EAE8213660A100CF2DE4 /* testGetURL.applescript in Sources */,
				84F9EAEA213660A100CF2DE4 /* testFeedExists.applescript in Sources */,
				84F9EAF6213660A100CF2DE4 /* NetNewsWireTests.swift in Sources */,
				84F9EAF1213660A100CF2DE4 /* selectAnArticle.applescript in Sources */,
				84F9EAE9213660A100CF2DE4 /* testNameAndUrlOfEveryFeed.applescript in Sources */,
				84F9EAF3213660A100CF2DE4 /* testCurrentArticleIsNil.applescript in Sources */,
				84F9EAEE213660A100CF2DE4 /* testURLsOfCurrentArticle.applescript in Sources */,
				84F9EAE7213660A100CF2DE4 /* testNameOfAuthors.applescript in Sources */,
				84F9EAEF213660A100CF2DE4 /* testNameOfEveryFolder.applescript in Sources */,
				84F9EAF5213660A100CF2DE4 /* establishMainWindowStartingState.applescript in Sources */,
				84F9EAF0213660A100CF2DE4 /* testFeedOPML.applescript in Sources */,
				84F9EAF2213660A100CF2DE4 /* testTitleOfArticlesWhose.applescript in Sources */,
				84F9EAE5213660A100CF2DE4 /* AppleScriptXCTestCase.swift in Sources */,
				84F9EAEC213660A100CF2DE4 /* selectAFeed.applescript in Sources */,
			);
			runOnlyForDeploymentPostprocessing = 0;
		};
/* End PBXSourcesBuildPhase section */

/* Begin PBXTargetDependency section */
		51554C27228B71910055115A /* PBXTargetDependency */ = {
			isa = PBXTargetDependency;
			name = SyncDatabase;
			targetProxy = 51554C26228B71910055115A /* PBXContainerItemProxy */;
		};
		51554C33228B71A10055115A /* PBXTargetDependency */ = {
			isa = PBXTargetDependency;
			name = SyncDatabase;
			targetProxy = 51554C32228B71A10055115A /* PBXContainerItemProxy */;
		};
		51C451AC226377C300C03939 /* PBXTargetDependency */ = {
			isa = PBXTargetDependency;
			name = ArticlesDatabase;
			targetProxy = 51C451AB226377C300C03939 /* PBXContainerItemProxy */;
		};
		51C451BC226377C900C03939 /* PBXTargetDependency */ = {
			isa = PBXTargetDependency;
			name = Articles;
			targetProxy = 51C451BB226377C900C03939 /* PBXContainerItemProxy */;
		};
		51C451C0226377D000C03939 /* PBXTargetDependency */ = {
			isa = PBXTargetDependency;
			name = Account;
			targetProxy = 51C451BF226377D000C03939 /* PBXContainerItemProxy */;
		};
		51C451D52264C7F200C03939 /* PBXTargetDependency */ = {
			isa = PBXTargetDependency;
			name = RSWebiOS;
			targetProxy = 51C451D42264C7F200C03939 /* PBXContainerItemProxy */;
		};
		51C451E32264C7F900C03939 /* PBXTargetDependency */ = {
			isa = PBXTargetDependency;
			name = RSTree;
			targetProxy = 51C451E22264C7F900C03939 /* PBXContainerItemProxy */;
		};
		51C451E72264C80600C03939 /* PBXTargetDependency */ = {
			isa = PBXTargetDependency;
			name = RSParser;
			targetProxy = 51C451E62264C80600C03939 /* PBXContainerItemProxy */;
		};
		51C451EB2264C81000C03939 /* PBXTargetDependency */ = {
			isa = PBXTargetDependency;
			name = RSDatabaseiOS;
			targetProxy = 51C451EA2264C81000C03939 /* PBXContainerItemProxy */;
		};
		51C451EF2264C81B00C03939 /* PBXTargetDependency */ = {
			isa = PBXTargetDependency;
			name = RSCoreiOS;
			targetProxy = 51C451EE2264C81B00C03939 /* PBXContainerItemProxy */;
		};
		51C451F32264C83100C03939 /* PBXTargetDependency */ = {
			isa = PBXTargetDependency;
			name = ArticlesDatabase;
			targetProxy = 51C451F22264C83100C03939 /* PBXContainerItemProxy */;
		};
		51C451F72264C83900C03939 /* PBXTargetDependency */ = {
			isa = PBXTargetDependency;
			name = Articles;
			targetProxy = 51C451F62264C83900C03939 /* PBXContainerItemProxy */;
		};
		51C451FB2264C83E00C03939 /* PBXTargetDependency */ = {
			isa = PBXTargetDependency;
			name = Account;
			targetProxy = 51C451FA2264C83E00C03939 /* PBXContainerItemProxy */;
		};
		849C64731ED37A5D003D8FC0 /* PBXTargetDependency */ = {
			isa = PBXTargetDependency;
			target = 849C645F1ED37A5D003D8FC0 /* NetNewsWire */;
			targetProxy = 849C64721ED37A5D003D8FC0 /* PBXContainerItemProxy */;
		};
		84C37FA820DD8D8400CA8CF5 /* PBXTargetDependency */ = {
			isa = PBXTargetDependency;
			name = RSCore;
			targetProxy = 84C37FA720DD8D8400CA8CF5 /* PBXContainerItemProxy */;
		};
		84C37FAC20DD8D9000CA8CF5 /* PBXTargetDependency */ = {
			isa = PBXTargetDependency;
			name = RSWeb;
			targetProxy = 84C37FAB20DD8D9000CA8CF5 /* PBXContainerItemProxy */;
		};
		84C37FB020DD8D9900CA8CF5 /* PBXTargetDependency */ = {
			isa = PBXTargetDependency;
			name = RSTree;
			targetProxy = 84C37FAF20DD8D9900CA8CF5 /* PBXContainerItemProxy */;
		};
		84C37FB820DD8DBB00CA8CF5 /* PBXTargetDependency */ = {
			isa = PBXTargetDependency;
			name = RSParser;
			targetProxy = 84C37FB720DD8DBB00CA8CF5 /* PBXContainerItemProxy */;
		};
		84C37FC820DD8E1D00CA8CF5 /* PBXTargetDependency */ = {
			isa = PBXTargetDependency;
			name = RSDatabase;
			targetProxy = 84C37FC720DD8E1D00CA8CF5 /* PBXContainerItemProxy */;
		};
/* End PBXTargetDependency section */

/* Begin PBXVariantGroup section */
		6581C73B20CED60100F4AD34 /* SafariExtensionViewController.xib */ = {
			isa = PBXVariantGroup;
			children = (
				6581C73C20CED60100F4AD34 /* Base */,
			);
			name = SafariExtensionViewController.xib;
			sourceTree = "<group>";
		};
		848363002262A3BC00DA1D35 /* AddFeedSheet.xib */ = {
			isa = PBXVariantGroup;
			children = (
				848363012262A3BC00DA1D35 /* Base */,
			);
			name = AddFeedSheet.xib;
			sourceTree = "<group>";
		};
		848363032262A3CC00DA1D35 /* AddFolderSheet.xib */ = {
			isa = PBXVariantGroup;
			children = (
				848363042262A3CC00DA1D35 /* Base */,
			);
			name = AddFolderSheet.xib;
			sourceTree = "<group>";
		};
		848363062262A3DD00DA1D35 /* Main.storyboard */ = {
			isa = PBXVariantGroup;
			children = (
				848363072262A3DD00DA1D35 /* Base */,
			);
			name = Main.storyboard;
			sourceTree = "<group>";
		};
		848363092262A3F000DA1D35 /* RenameSheet.xib */ = {
			isa = PBXVariantGroup;
			children = (
				8483630A2262A3F000DA1D35 /* Base */,
			);
			name = RenameSheet.xib;
			sourceTree = "<group>";
		};
		8483630C2262A3FE00DA1D35 /* MainWindow.storyboard */ = {
			isa = PBXVariantGroup;
			children = (
				8483630D2262A3FE00DA1D35 /* Base */,
			);
			name = MainWindow.storyboard;
			sourceTree = "<group>";
		};
		84C9FC8022629E4800D921D6 /* Preferences.storyboard */ = {
			isa = PBXVariantGroup;
			children = (
				84C9FC8122629E4800D921D6 /* Base */,
			);
			name = Preferences.storyboard;
			sourceTree = "<group>";
		};
		84C9FC9F2262A1B300D921D6 /* Main.storyboard */ = {
			isa = PBXVariantGroup;
			children = (
				84C9FCA02262A1B300D921D6 /* Base */,
			);
			name = Main.storyboard;
			sourceTree = "<group>";
		};
		84C9FCA22262A1B800D921D6 /* LaunchScreen.storyboard */ = {
			isa = PBXVariantGroup;
			children = (
				84C9FCA32262A1B800D921D6 /* Base */,
			);
			name = LaunchScreen.storyboard;
			sourceTree = "<group>";
		};
/* End PBXVariantGroup section */

/* Begin XCBuildConfiguration section */
		6581C74720CED60100F4AD34 /* Debug */ = {
			isa = XCBuildConfiguration;
			baseConfigurationReference = D5907CE02002F0FA005947E5 /* NetNewsWire_target.xcconfig */;
			buildSettings = {
				ALWAYS_EMBED_SWIFT_STANDARD_LIBRARIES = NO;
				CODE_SIGN_ENTITLEMENTS = Mac/SafariExtension/Subscribe_to_Feed.entitlements;
				CODE_SIGN_IDENTITY = "-";
				INFOPLIST_FILE = Mac/SafariExtension/Info.plist;
				LD_RUNPATH_SEARCH_PATHS = "$(inherited) @executable_path/../Frameworks @executable_path/../../../../Frameworks";
				PRODUCT_BUNDLE_IDENTIFIER = "com.ranchero.NetNewsWire-Evergreen.Subscribe-to-Feed";
				PRODUCT_NAME = "$(TARGET_NAME)";
				SDKROOT = macosx;
			};
			name = Debug;
		};
		6581C74820CED60100F4AD34 /* Release */ = {
			isa = XCBuildConfiguration;
			baseConfigurationReference = D5907CE02002F0FA005947E5 /* NetNewsWire_target.xcconfig */;
			buildSettings = {
				ALWAYS_EMBED_SWIFT_STANDARD_LIBRARIES = NO;
				CODE_SIGN_ENTITLEMENTS = Mac/SafariExtension/Subscribe_to_Feed.entitlements;
				ENABLE_HARDENED_RUNTIME = YES;
				INFOPLIST_FILE = Mac/SafariExtension/Info.plist;
				LD_RUNPATH_SEARCH_PATHS = "$(inherited) @executable_path/../Frameworks @executable_path/../../../../Frameworks";
				PRODUCT_BUNDLE_IDENTIFIER = "com.ranchero.NetNewsWire-Evergreen.Subscribe-to-Feed";
				PRODUCT_NAME = "$(TARGET_NAME)";
				SDKROOT = macosx;
			};
			name = Release;
		};
		840D61A42029031E009BC708 /* Debug */ = {
			isa = XCBuildConfiguration;
			baseConfigurationReference = 51121AA12265430A00BC0EC1 /* NetNewsWire_iOS_target.xcconfig */;
			buildSettings = {
				ALWAYS_EMBED_SWIFT_STANDARD_LIBRARIES = YES;
				ALWAYS_SEARCH_USER_PATHS = NO;
				ASSETCATALOG_COMPILER_APPICON_NAME = AppIcon;
				CLANG_ANALYZER_NONNULL = YES;
				CLANG_ANALYZER_NUMBER_OBJECT_CONVERSION = YES_AGGRESSIVE;
				CLANG_CXX_LANGUAGE_STANDARD = "gnu++14";
				CLANG_CXX_LIBRARY = "libc++";
				CLANG_ENABLE_MODULES = YES;
				CLANG_ENABLE_OBJC_ARC = YES;
				CLANG_ENABLE_OBJC_WEAK = YES;
				CLANG_WARN_BLOCK_CAPTURE_AUTORELEASING = YES;
				CLANG_WARN_BOOL_CONVERSION = YES;
				CLANG_WARN_COMMA = YES;
				CLANG_WARN_CONSTANT_CONVERSION = YES;
				CLANG_WARN_DEPRECATED_OBJC_IMPLEMENTATIONS = YES;
				CLANG_WARN_DIRECT_OBJC_ISA_USAGE = YES_ERROR;
				CLANG_WARN_DOCUMENTATION_COMMENTS = YES;
				CLANG_WARN_EMPTY_BODY = YES;
				CLANG_WARN_ENUM_CONVERSION = YES;
				CLANG_WARN_INFINITE_RECURSION = YES;
				CLANG_WARN_INT_CONVERSION = YES;
				CLANG_WARN_NON_LITERAL_NULL_CONVERSION = YES;
				CLANG_WARN_OBJC_IMPLICIT_RETAIN_SELF = YES;
				CLANG_WARN_OBJC_LITERAL_CONVERSION = YES;
				CLANG_WARN_OBJC_ROOT_CLASS = YES_ERROR;
				CLANG_WARN_RANGE_LOOP_ANALYSIS = YES;
				CLANG_WARN_STRICT_PROTOTYPES = YES;
				CLANG_WARN_SUSPICIOUS_MOVE = YES;
				CLANG_WARN_UNGUARDED_AVAILABILITY = YES_AGGRESSIVE;
				CLANG_WARN_UNREACHABLE_CODE = YES;
				CLANG_WARN__DUPLICATE_METHOD_MATCH = YES;
				CODE_SIGN_IDENTITY = "iPhone Developer";
				CODE_SIGN_STYLE = Automatic;
				COPY_PHASE_STRIP = NO;
				DEBUG_INFORMATION_FORMAT = dwarf;
				ENABLE_STRICT_OBJC_MSGSEND = YES;
				ENABLE_TESTABILITY = YES;
				GCC_C_LANGUAGE_STANDARD = gnu11;
				GCC_DYNAMIC_NO_PIC = NO;
				GCC_NO_COMMON_BLOCKS = YES;
				GCC_OPTIMIZATION_LEVEL = 0;
				GCC_PREPROCESSOR_DEFINITIONS = (
					"DEBUG=1",
					"$(inherited)",
				);
				GCC_WARN_64_TO_32_BIT_CONVERSION = YES;
				GCC_WARN_ABOUT_RETURN_TYPE = YES_ERROR;
				GCC_WARN_UNDECLARED_SELECTOR = YES;
				GCC_WARN_UNINITIALIZED_AUTOS = YES_AGGRESSIVE;
				GCC_WARN_UNUSED_FUNCTION = YES;
				GCC_WARN_UNUSED_VARIABLE = YES;
				INFOPLIST_FILE = iOS/Resources/Info.plist;
				IPHONEOS_DEPLOYMENT_TARGET = 13.0;
				LD_RUNPATH_SEARCH_PATHS = "$(inherited) @executable_path/Frameworks";
				MTL_ENABLE_DEBUG_INFO = YES;
				ONLY_ACTIVE_ARCH = YES;
				PRODUCT_BUNDLE_IDENTIFIER = "com.ranchero.NetNewsWire-Evergreen.iOS";
				PRODUCT_NAME = NetNewsWire;
				SDKROOT = iphoneos;
				SWIFT_ACTIVE_COMPILATION_CONDITIONS = DEBUG;
				SWIFT_OPTIMIZATION_LEVEL = "-Onone";
				TARGETED_DEVICE_FAMILY = "1,2";
			};
			name = Debug;
		};
		840D61A52029031E009BC708 /* Release */ = {
			isa = XCBuildConfiguration;
			baseConfigurationReference = 51121AA12265430A00BC0EC1 /* NetNewsWire_iOS_target.xcconfig */;
			buildSettings = {
				ALWAYS_EMBED_SWIFT_STANDARD_LIBRARIES = YES;
				ALWAYS_SEARCH_USER_PATHS = NO;
				ASSETCATALOG_COMPILER_APPICON_NAME = AppIcon;
				CLANG_ANALYZER_NONNULL = YES;
				CLANG_ANALYZER_NUMBER_OBJECT_CONVERSION = YES_AGGRESSIVE;
				CLANG_CXX_LANGUAGE_STANDARD = "gnu++14";
				CLANG_CXX_LIBRARY = "libc++";
				CLANG_ENABLE_MODULES = YES;
				CLANG_ENABLE_OBJC_ARC = YES;
				CLANG_ENABLE_OBJC_WEAK = YES;
				CLANG_WARN_BLOCK_CAPTURE_AUTORELEASING = YES;
				CLANG_WARN_BOOL_CONVERSION = YES;
				CLANG_WARN_COMMA = YES;
				CLANG_WARN_CONSTANT_CONVERSION = YES;
				CLANG_WARN_DEPRECATED_OBJC_IMPLEMENTATIONS = YES;
				CLANG_WARN_DIRECT_OBJC_ISA_USAGE = YES_ERROR;
				CLANG_WARN_DOCUMENTATION_COMMENTS = YES;
				CLANG_WARN_EMPTY_BODY = YES;
				CLANG_WARN_ENUM_CONVERSION = YES;
				CLANG_WARN_INFINITE_RECURSION = YES;
				CLANG_WARN_INT_CONVERSION = YES;
				CLANG_WARN_NON_LITERAL_NULL_CONVERSION = YES;
				CLANG_WARN_OBJC_IMPLICIT_RETAIN_SELF = YES;
				CLANG_WARN_OBJC_LITERAL_CONVERSION = YES;
				CLANG_WARN_OBJC_ROOT_CLASS = YES_ERROR;
				CLANG_WARN_RANGE_LOOP_ANALYSIS = YES;
				CLANG_WARN_STRICT_PROTOTYPES = YES;
				CLANG_WARN_SUSPICIOUS_MOVE = YES;
				CLANG_WARN_UNGUARDED_AVAILABILITY = YES_AGGRESSIVE;
				CLANG_WARN_UNREACHABLE_CODE = YES;
				CLANG_WARN__DUPLICATE_METHOD_MATCH = YES;
				CODE_SIGN_IDENTITY = "iPhone Developer";
				CODE_SIGN_STYLE = Automatic;
				COPY_PHASE_STRIP = NO;
				DEBUG_INFORMATION_FORMAT = "dwarf-with-dsym";
				ENABLE_NS_ASSERTIONS = NO;
				ENABLE_STRICT_OBJC_MSGSEND = YES;
				GCC_C_LANGUAGE_STANDARD = gnu11;
				GCC_NO_COMMON_BLOCKS = YES;
				GCC_WARN_64_TO_32_BIT_CONVERSION = YES;
				GCC_WARN_ABOUT_RETURN_TYPE = YES_ERROR;
				GCC_WARN_UNDECLARED_SELECTOR = YES;
				GCC_WARN_UNINITIALIZED_AUTOS = YES_AGGRESSIVE;
				GCC_WARN_UNUSED_FUNCTION = YES;
				GCC_WARN_UNUSED_VARIABLE = YES;
				INFOPLIST_FILE = iOS/Resources/Info.plist;
				IPHONEOS_DEPLOYMENT_TARGET = 13.0;
				LD_RUNPATH_SEARCH_PATHS = "$(inherited) @executable_path/Frameworks";
				MTL_ENABLE_DEBUG_INFO = NO;
				PRODUCT_BUNDLE_IDENTIFIER = "com.ranchero.NetNewsWire-Evergreen.iOS";
				PRODUCT_NAME = NetNewsWire;
				SDKROOT = iphoneos;
				SWIFT_OPTIMIZATION_LEVEL = "-Owholemodule";
				TARGETED_DEVICE_FAMILY = "1,2";
				VALIDATE_PRODUCT = YES;
			};
			name = Release;
		};
		849C64781ED37A5D003D8FC0 /* Debug */ = {
			isa = XCBuildConfiguration;
			baseConfigurationReference = D5907CDD2002F0BE005947E5 /* NetNewsWire_project_debug.xcconfig */;
			buildSettings = {
				IPHONEOS_DEPLOYMENT_TARGET = 12.2;
			};
			name = Debug;
		};
		849C64791ED37A5D003D8FC0 /* Release */ = {
			isa = XCBuildConfiguration;
			baseConfigurationReference = D5907CDC2002F0BE005947E5 /* NetNewsWire_project_release.xcconfig */;
			buildSettings = {
				IPHONEOS_DEPLOYMENT_TARGET = 12.2;
			};
			name = Release;
		};
		849C647B1ED37A5D003D8FC0 /* Debug */ = {
			isa = XCBuildConfiguration;
			baseConfigurationReference = D5907CE02002F0FA005947E5 /* NetNewsWire_target.xcconfig */;
			buildSettings = {
				ALWAYS_EMBED_SWIFT_STANDARD_LIBRARIES = NO;
				CODE_SIGN_ENTITLEMENTS = Mac/Resources/NetNewsWire.entitlements;
				CODE_SIGN_IDENTITY = "-";
				INFOPLIST_FILE = Mac/Resources/Info.plist;
				LD_RUNPATH_SEARCH_PATHS = "$(inherited) @executable_path/../Frameworks";
				MACOSX_DEPLOYMENT_TARGET = 10.14.4;
				PRODUCT_BUNDLE_IDENTIFIER = "com.ranchero.NetNewsWire-Evergreen";
				PRODUCT_NAME = NetNewsWire;
			};
			name = Debug;
		};
		849C647C1ED37A5D003D8FC0 /* Release */ = {
			isa = XCBuildConfiguration;
			baseConfigurationReference = D5907CE02002F0FA005947E5 /* NetNewsWire_target.xcconfig */;
			buildSettings = {
				ALWAYS_EMBED_SWIFT_STANDARD_LIBRARIES = NO;
				CODE_SIGN_ENTITLEMENTS = Mac/Resources/NetNewsWire.entitlements;
				ENABLE_HARDENED_RUNTIME = YES;
				INFOPLIST_FILE = Mac/Resources/Info.plist;
				LD_RUNPATH_SEARCH_PATHS = "$(inherited) @executable_path/../Frameworks";
				MACOSX_DEPLOYMENT_TARGET = 10.14.4;
				PRODUCT_BUNDLE_IDENTIFIER = "com.ranchero.NetNewsWire-Evergreen";
				PRODUCT_NAME = NetNewsWire;
			};
			name = Release;
		};
		849C647E1ED37A5D003D8FC0 /* Debug */ = {
			isa = XCBuildConfiguration;
			baseConfigurationReference = D5907CDF2002F0F9005947E5 /* NetNewsWireTests_target.xcconfig */;
			buildSettings = {
				CODE_SIGN_IDENTITY = "-";
				PRODUCT_NAME = NetNewsWireTests;
			};
			name = Debug;
		};
		849C647F1ED37A5D003D8FC0 /* Release */ = {
			isa = XCBuildConfiguration;
			baseConfigurationReference = D5907CDF2002F0F9005947E5 /* NetNewsWireTests_target.xcconfig */;
			buildSettings = {
				PRODUCT_NAME = NetNewsWireTests;
			};
			name = Release;
		};
/* End XCBuildConfiguration section */

/* Begin XCConfigurationList section */
		6581C75620CED60100F4AD34 /* Build configuration list for PBXNativeTarget "Subscribe to Feed" */ = {
			isa = XCConfigurationList;
			buildConfigurations = (
				6581C74720CED60100F4AD34 /* Debug */,
				6581C74820CED60100F4AD34 /* Release */,
			);
			defaultConfigurationIsVisible = 0;
			defaultConfigurationName = Release;
		};
		840D61A32029031E009BC708 /* Build configuration list for PBXNativeTarget "NetNewsWire-iOS" */ = {
			isa = XCConfigurationList;
			buildConfigurations = (
				840D61A42029031E009BC708 /* Debug */,
				840D61A52029031E009BC708 /* Release */,
			);
			defaultConfigurationIsVisible = 0;
			defaultConfigurationName = Release;
		};
		849C645B1ED37A5D003D8FC0 /* Build configuration list for PBXProject "NetNewsWire" */ = {
			isa = XCConfigurationList;
			buildConfigurations = (
				849C64781ED37A5D003D8FC0 /* Debug */,
				849C64791ED37A5D003D8FC0 /* Release */,
			);
			defaultConfigurationIsVisible = 0;
			defaultConfigurationName = Release;
		};
		849C647A1ED37A5D003D8FC0 /* Build configuration list for PBXNativeTarget "NetNewsWire" */ = {
			isa = XCConfigurationList;
			buildConfigurations = (
				849C647B1ED37A5D003D8FC0 /* Debug */,
				849C647C1ED37A5D003D8FC0 /* Release */,
			);
			defaultConfigurationIsVisible = 0;
			defaultConfigurationName = Release;
		};
		849C647D1ED37A5D003D8FC0 /* Build configuration list for PBXNativeTarget "NetNewsWireTests" */ = {
			isa = XCConfigurationList;
			buildConfigurations = (
				849C647E1ED37A5D003D8FC0 /* Debug */,
				849C647F1ED37A5D003D8FC0 /* Release */,
			);
			defaultConfigurationIsVisible = 0;
			defaultConfigurationName = Release;
		};
/* End XCConfigurationList section */
	};
	rootObject = 849C64581ED37A5D003D8FC0 /* Project object */;
}<|MERGE_RESOLUTION|>--- conflicted
+++ resolved
@@ -2358,12 +2358,9 @@
 				51C452792265091600C03939 /* MasterTimelineTableViewCell.swift in Sources */,
 				51C452852265093600C03939 /* AddFeedFolderPickerData.swift in Sources */,
 				51C4526B226508F600C03939 /* MasterFeedViewController.swift in Sources */,
-<<<<<<< HEAD
 				5126EE97226CB48A00C22AFC /* AppCoordinator.swift in Sources */,
-=======
 				5126EE97226CB48A00C22AFC /* NavigationStateController.swift in Sources */,
 				84CAFCB022BC8C35007694F0 /* FetchRequestOperation.swift in Sources */,
->>>>>>> 7a204ad6
 				51EF0F77227716200050506E /* FaviconGenerator.swift in Sources */,
 				51C4525A226508D600C03939 /* UIStoryboard-Extensions.swift in Sources */,
 				5183CCEF227125970010922C /* SettingsViewController.swift in Sources */,
