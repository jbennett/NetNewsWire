--- conflicted
+++ resolved
@@ -246,6 +246,9 @@
 		51B62E68233186730085F949 /* IconView.swift in Sources */ = {isa = PBXBuildFile; fileRef = 51B62E67233186730085F949 /* IconView.swift */; };
 		51BB7C272335A8E5008E8144 /* ArticleActivityItemSource.swift in Sources */ = {isa = PBXBuildFile; fileRef = 51BB7C262335A8E5008E8144 /* ArticleActivityItemSource.swift */; };
 		51BB7C312335ACDE008E8144 /* page.html in Resources */ = {isa = PBXBuildFile; fileRef = 51BB7C302335ACDE008E8144 /* page.html */; };
+		51BC4AFF247277E0000A6ED8 /* URL-Extensions.swift in Sources */ = {isa = PBXBuildFile; fileRef = 51BC4ADD247277DF000A6ED8 /* URL-Extensions.swift */; };
+		51BC4B00247277E0000A6ED8 /* URL-Extensions.swift in Sources */ = {isa = PBXBuildFile; fileRef = 51BC4ADD247277DF000A6ED8 /* URL-Extensions.swift */; };
+		51BC4B01247277E0000A6ED8 /* URL-Extensions.swift in Sources */ = {isa = PBXBuildFile; fileRef = 51BC4ADD247277DF000A6ED8 /* URL-Extensions.swift */; };
 		51BEB22D2451E8340066DEDD /* TwitterEnterDetailTableViewController.swift in Sources */ = {isa = PBXBuildFile; fileRef = 51BEB22C2451E8340066DEDD /* TwitterEnterDetailTableViewController.swift */; };
 		51C266EA238C334800F53014 /* ContextMenuPreviewViewController.swift in Sources */ = {isa = PBXBuildFile; fileRef = 51C266E9238C334800F53014 /* ContextMenuPreviewViewController.swift */; };
 		51C451A9226377C200C03939 /* ArticlesDatabase.framework in Frameworks */ = {isa = PBXBuildFile; fileRef = 8407167F2262A61100344432 /* ArticlesDatabase.framework */; };
@@ -763,9 +766,6 @@
 		D5F4EDB720074D6500B9E363 /* WebFeed+Scriptability.swift in Sources */ = {isa = PBXBuildFile; fileRef = D5F4EDB620074D6500B9E363 /* WebFeed+Scriptability.swift */; };
 		D5F4EDB920074D7C00B9E363 /* Folder+Scriptability.swift in Sources */ = {isa = PBXBuildFile; fileRef = D5F4EDB820074D7C00B9E363 /* Folder+Scriptability.swift */; };
 		DD82AB0A231003F6002269DF /* SharingTests.swift in Sources */ = {isa = PBXBuildFile; fileRef = DD82AB09231003F6002269DF /* SharingTests.swift */; };
-		DF41F3AE245EFCD7004EFB01 /* URL-Extensions.swift in Sources */ = {isa = PBXBuildFile; fileRef = DF41F3AD245EFCD7004EFB01 /* URL-Extensions.swift */; };
-		DF41F3C8245EFD45004EFB01 /* URL-Extensions.swift in Sources */ = {isa = PBXBuildFile; fileRef = DF41F3AD245EFCD7004EFB01 /* URL-Extensions.swift */; };
-		DF41F3C9245EFD46004EFB01 /* URL-Extensions.swift in Sources */ = {isa = PBXBuildFile; fileRef = DF41F3AD245EFCD7004EFB01 /* URL-Extensions.swift */; };
 		FF3ABF13232599810074C542 /* ArticleSorterTests.swift in Sources */ = {isa = PBXBuildFile; fileRef = FF3ABF09232599450074C542 /* ArticleSorterTests.swift */; };
 		FF3ABF1523259DDB0074C542 /* ArticleSorter.swift in Sources */ = {isa = PBXBuildFile; fileRef = FF3ABF1423259DDB0074C542 /* ArticleSorter.swift */; };
 		FF3ABF162325AF5D0074C542 /* ArticleSorter.swift in Sources */ = {isa = PBXBuildFile; fileRef = FF3ABF1423259DDB0074C542 /* ArticleSorter.swift */; };
@@ -1555,6 +1555,7 @@
 		51B62E67233186730085F949 /* IconView.swift */ = {isa = PBXFileReference; lastKnownFileType = sourcecode.swift; path = IconView.swift; sourceTree = "<group>"; };
 		51BB7C262335A8E5008E8144 /* ArticleActivityItemSource.swift */ = {isa = PBXFileReference; lastKnownFileType = sourcecode.swift; path = ArticleActivityItemSource.swift; sourceTree = "<group>"; };
 		51BB7C302335ACDE008E8144 /* page.html */ = {isa = PBXFileReference; lastKnownFileType = text.html; path = page.html; sourceTree = "<group>"; };
+		51BC4ADD247277DF000A6ED8 /* URL-Extensions.swift */ = {isa = PBXFileReference; fileEncoding = 4; lastKnownFileType = sourcecode.swift; path = "URL-Extensions.swift"; sourceTree = "<group>"; };
 		51BEB22C2451E8340066DEDD /* TwitterEnterDetailTableViewController.swift */ = {isa = PBXFileReference; lastKnownFileType = sourcecode.swift; path = TwitterEnterDetailTableViewController.swift; sourceTree = "<group>"; };
 		51C266E9238C334800F53014 /* ContextMenuPreviewViewController.swift */ = {isa = PBXFileReference; lastKnownFileType = sourcecode.swift; path = ContextMenuPreviewViewController.swift; sourceTree = "<group>"; };
 		51C4524E226506F400C03939 /* UIStoryboard-Extensions.swift */ = {isa = PBXFileReference; fileEncoding = 4; lastKnownFileType = sourcecode.swift; path = "UIStoryboard-Extensions.swift"; sourceTree = "<group>"; };
@@ -1837,7 +1838,6 @@
 		D5F4EDB620074D6500B9E363 /* WebFeed+Scriptability.swift */ = {isa = PBXFileReference; lastKnownFileType = sourcecode.swift; path = "WebFeed+Scriptability.swift"; sourceTree = "<group>"; };
 		D5F4EDB820074D7C00B9E363 /* Folder+Scriptability.swift */ = {isa = PBXFileReference; lastKnownFileType = sourcecode.swift; path = "Folder+Scriptability.swift"; sourceTree = "<group>"; };
 		DD82AB09231003F6002269DF /* SharingTests.swift */ = {isa = PBXFileReference; fileEncoding = 4; lastKnownFileType = sourcecode.swift; path = SharingTests.swift; sourceTree = "<group>"; };
-		DF41F3AD245EFCD7004EFB01 /* URL-Extensions.swift */ = {isa = PBXFileReference; lastKnownFileType = sourcecode.swift; path = "URL-Extensions.swift"; sourceTree = "<group>"; };
 		FF3ABF09232599450074C542 /* ArticleSorterTests.swift */ = {isa = PBXFileReference; lastKnownFileType = sourcecode.swift; path = ArticleSorterTests.swift; sourceTree = "<group>"; };
 		FF3ABF1423259DDB0074C542 /* ArticleSorter.swift */ = {isa = PBXFileReference; lastKnownFileType = sourcecode.swift; path = ArticleSorter.swift; sourceTree = "<group>"; };
 		FFD43E372340F320009E5CA3 /* MarkAsReadAlertController.swift */ = {isa = PBXFileReference; lastKnownFileType = sourcecode.swift; path = MarkAsReadAlertController.swift; sourceTree = "<group>"; };
@@ -2616,17 +2616,18 @@
 		849A97561ED9EB0D007D329B /* Extensions */ = {
 			isa = PBXGroup;
 			children = (
-				B24E9ABA245AB88300DA5718 /* NSAttributedString+NetNewsWire.swift */,
 				51A66684238075AE00CB272D /* AddWebFeedDefaultContainer.swift */,
 				849A97731ED9EC04007D329B /* ArticleStringFormatter.swift */,
 				849A97581ED9EB0D007D329B /* ArticleUtilities.swift */,
 				5108F6B52375E612001ABC45 /* CacheCleaner.swift */,
 				516AE9DE2372269A007DEEAA /* IconImage.swift */,
 				849A97971ED9EFAA007D329B /* Node-Extensions.swift */,
+				B24E9ABA245AB88300DA5718 /* NSAttributedString+NetNewsWire.swift */,
 				8405DD9B22153BD7008CE1BF /* NSView-Extensions.swift */,
 				B2B8075D239C49D300F191E0 /* RSImage-AppIcons.swift */,
 				51126DA3225FDE2F00722696 /* RSImage-Extensions.swift */,
 				84411E701FE5FBFA004B527F /* SmallIconProvider.swift */,
+				51BC4ADD247277DF000A6ED8 /* URL-Extensions.swift */,
 			);
 			path = Extensions;
 			sourceTree = "<group>";
@@ -2708,22 +2709,6 @@
 			path = Shared/ArticleStyles;
 			sourceTree = SOURCE_ROOT;
 		};
-<<<<<<< HEAD
-=======
-		849A97961ED9EFAA007D329B /* Extensions */ = {
-			isa = PBXGroup;
-			children = (
-				849A97971ED9EFAA007D329B /* Node-Extensions.swift */,
-				8405DD9B22153BD7008CE1BF /* NSView-Extensions.swift */,
-				51126DA3225FDE2F00722696 /* RSImage-Extensions.swift */,
-				516AE9DE2372269A007DEEAA /* IconImage.swift */,
-				B2B8075D239C49D300F191E0 /* RSImage-AppIcons.swift */,
-				DF41F3AD245EFCD7004EFB01 /* URL-Extensions.swift */,
-			);
-			path = Extensions;
-			sourceTree = "<group>";
-		};
->>>>>>> 4b1c40f2
 		849C64571ED37A5D003D8FC0 = {
 			isa = PBXGroup;
 			children = (
@@ -4177,6 +4162,7 @@
 				65ED3FCA235DEF6C0081F399 /* SmartFeedsController.swift in Sources */,
 				515A5178243E90200089E588 /* ExtensionPointIdentifer.swift in Sources */,
 				65ED3FCB235DEF6C0081F399 /* SidebarViewController.swift in Sources */,
+				51BC4B00247277E0000A6ED8 /* URL-Extensions.swift in Sources */,
 				65ED3FCD235DEF6C0081F399 /* SidebarOutlineView.swift in Sources */,
 				65ED3FCE235DEF6C0081F399 /* DetailKeyboardDelegate.swift in Sources */,
 				65ED3FCF235DEF6C0081F399 /* TimelineContainerView.swift in Sources */,
@@ -4269,11 +4255,7 @@
 				65ED401C235DEF6C0081F399 /* FaviconGenerator.swift in Sources */,
 				65ED401D235DEF6C0081F399 /* RefreshInterval.swift in Sources */,
 				65ED401E235DEF6C0081F399 /* TimelineCellData.swift in Sources */,
-<<<<<<< HEAD
 				510C43F1243C0A80009F70C3 /* ExtensionPointAddViewController.swift in Sources */,
-=======
-				DF41F3C9245EFD46004EFB01 /* URL-Extensions.swift in Sources */,
->>>>>>> 4b1c40f2
 				65ED401F235DEF6C0081F399 /* BuiltinSmartFeedInspectorViewController.swift in Sources */,
 				65ED4020235DEF6C0081F399 /* AppDelegate+Scriptability.swift in Sources */,
 				65ED4021235DEF6C0081F399 /* NNW3Document.swift in Sources */,
@@ -4482,7 +4464,6 @@
 				51C4529F22650A1900C03939 /* AuthorAvatarDownloader.swift in Sources */,
 				5108F6D22375EED2001ABC45 /* TimelineCustomizerViewController.swift in Sources */,
 				519E743D22C663F900A78E47 /* SceneDelegate.swift in Sources */,
-				DF41F3C8245EFD45004EFB01 /* URL-Extensions.swift in Sources */,
 				FFD43E412340F488009E5CA3 /* MarkAsReadAlertController.swift in Sources */,
 				51C452A322650A1E00C03939 /* HTMLMetadataDownloader.swift in Sources */,
 				510289D62451DDD100426DDF /* TwitterSelectAccountTableViewController.swift in Sources */,
@@ -4503,6 +4484,7 @@
 				51D6A5BC23199C85001C27D8 /* MasterTimelineDataSource.swift in Sources */,
 				51934CCB230F599B006127BE /* InteractiveNavigationController.swift in Sources */,
 				769F2ED513DA03EE75B993A8 /* NewsBlurAccountViewController.swift in Sources */,
+				51BC4B01247277E0000A6ED8 /* URL-Extensions.swift in Sources */,
 			);
 			runOnlyForDeploymentPostprocessing = 0;
 		};
@@ -4573,6 +4555,7 @@
 				84A1500520048DDF0046AD9A /* SendToMarsEditCommand.swift in Sources */,
 				51FE10032345529D0056195D /* UserNotificationManager.swift in Sources */,
 				D5907DB22004BB37005947E5 /* ScriptingObjectContainer.swift in Sources */,
+				51BC4AFF247277E0000A6ED8 /* URL-Extensions.swift in Sources */,
 				849A978A1ED9ECEF007D329B /* ArticleStylesManager.swift in Sources */,
 				8405DD8A2213E0E3008CE1BF /* DetailContainerView.swift in Sources */,
 				51107746243BEE2500D97C8C /* ExtensionPointPreferencesViewController.swift in Sources */,
@@ -4616,7 +4599,6 @@
 				51EF0F922279CA620050506E /* AccountsAddTableCellView.swift in Sources */,
 				849A97431ED9EAA9007D329B /* AddFolderWindowController.swift in Sources */,
 				8405DDA522168C62008CE1BF /* TimelineContainerViewController.swift in Sources */,
-				DF41F3AE245EFCD7004EFB01 /* URL-Extensions.swift in Sources */,
 				844B5B671FEA18E300C7C76A /* MainWIndowKeyboardHandler.swift in Sources */,
 				848D578E21543519005FFAD5 /* PasteboardWebFeed.swift in Sources */,
 				5144EA2F2279FAB600D19003 /* AccountsDetailViewController.swift in Sources */,
