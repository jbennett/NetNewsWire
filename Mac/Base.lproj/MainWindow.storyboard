--- conflicted
+++ resolved
@@ -495,11 +495,7 @@
                                 </constraints>
                             </visualEffectView>
                             <popUpButton verticalHuggingPriority="750" translatesAutoresizingMaskIntoConstraints="NO" id="lSU-OC-sEC">
-<<<<<<< HEAD
-                                <rect key="frame" x="0.0" y="125" width="49" height="17"/>
-=======
-                                <rect key="frame" x="8" y="176" width="49" height="19"/>
->>>>>>> 9c0730f4
+                                <rect key="frame" x="4" y="123" width="49" height="19"/>
                                 <constraints>
                                     <constraint firstAttribute="height" constant="18" id="DoO-KI-ena"/>
                                 </constraints>
@@ -543,26 +539,22 @@
                                 </connections>
                             </button>
                             <customView translatesAutoresizingMaskIntoConstraints="NO" id="Zpk-pq-9nW" customClass="TimelineContainerView" customModule="NetNewsWire" customModuleProvider="target">
-                                <rect key="frame" x="0.0" y="0.0" width="450" height="121"/>
+                                <rect key="frame" x="0.0" y="0.0" width="450" height="120"/>
                             </customView>
                         </subviews>
                         <constraints>
                             <constraint firstAttribute="trailing" secondItem="Zpk-pq-9nW" secondAttribute="trailing" id="67d-pI-I9C"/>
                             <constraint firstAttribute="trailing" secondItem="iA5-go-AO0" secondAttribute="trailing" constant="12" id="9Dl-n9-vRI"/>
-                            <constraint firstItem="lSU-OC-sEC" firstAttribute="leading" secondItem="Dnl-L5-xFP" secondAttribute="leading" id="Ceb-sA-ECJ"/>
+                            <constraint firstItem="lSU-OC-sEC" firstAttribute="leading" secondItem="Dnl-L5-xFP" secondAttribute="leading" constant="4" id="Ceb-sA-ECJ"/>
                             <constraint firstItem="PdS-jL-yH1" firstAttribute="leading" secondItem="M3G-7s-D6y" secondAttribute="leading" id="KW1-4o-qoz"/>
                             <constraint firstItem="PdS-jL-yH1" firstAttribute="trailing" secondItem="M3G-7s-D6y" secondAttribute="trailing" id="WHL-h4-cLZ"/>
                             <constraint firstItem="Zpk-pq-9nW" firstAttribute="leading" secondItem="Dnl-L5-xFP" secondAttribute="leading" id="XF2-31-E1x"/>
                             <constraint firstItem="PdS-jL-yH1" firstAttribute="top" secondItem="M3G-7s-D6y" secondAttribute="top" id="aB8-Pt-Szt"/>
                             <constraint firstAttribute="bottom" secondItem="Zpk-pq-9nW" secondAttribute="bottom" id="fyv-EG-PC8"/>
-                            <constraint firstItem="Zpk-pq-9nW" firstAttribute="top" secondItem="lSU-OC-sEC" secondAttribute="bottom" constant="5" id="gFm-Ix-hBf"/>
+                            <constraint firstItem="Zpk-pq-9nW" firstAttribute="top" secondItem="lSU-OC-sEC" secondAttribute="bottom" constant="4" id="gFm-Ix-hBf"/>
                             <constraint firstItem="iA5-go-AO0" firstAttribute="top" secondItem="M3G-7s-D6y" secondAttribute="top" constant="5" id="nM9-iA-OzY"/>
                             <constraint firstItem="iA5-go-AO0" firstAttribute="leading" relation="greaterThanOrEqual" secondItem="lSU-OC-sEC" secondAttribute="trailing" constant="8" id="yCg-gc-exN"/>
-<<<<<<< HEAD
                             <constraint firstItem="lSU-OC-sEC" firstAttribute="top" secondItem="M3G-7s-D6y" secondAttribute="top" constant="4" id="zay-ZJ-od3"/>
-=======
-                            <constraint firstItem="lSU-OC-sEC" firstAttribute="top" secondItem="Dnl-L5-xFP" secondAttribute="top" constant="3" id="zay-ZJ-od3"/>
->>>>>>> 9c0730f4
                         </constraints>
                         <viewLayoutGuide key="safeArea" id="M3G-7s-D6y"/>
                         <viewLayoutGuide key="layoutMargins" id="Ebd-af-pc9"/>
