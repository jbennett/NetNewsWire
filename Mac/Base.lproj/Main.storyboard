--- conflicted
+++ resolved
@@ -1,15 +1,8 @@
 <?xml version="1.0" encoding="UTF-8"?>
-<<<<<<< HEAD
 <document type="com.apple.InterfaceBuilder3.Cocoa.Storyboard.XIB" version="3.0" toolsVersion="14868" targetRuntime="MacOSX.Cocoa" propertyAccessControl="none" useAutolayout="YES">
     <dependencies>
         <deployment identifier="macosx"/>
         <plugIn identifier="com.apple.InterfaceBuilder.CocoaPlugin" version="14868"/>
-=======
-<document type="com.apple.InterfaceBuilder3.Cocoa.Storyboard.XIB" version="3.0" toolsVersion="15400" targetRuntime="MacOSX.Cocoa" propertyAccessControl="none" useAutolayout="YES">
-    <dependencies>
-        <deployment identifier="macosx"/>
-        <plugIn identifier="com.apple.InterfaceBuilder.CocoaPlugin" version="15400"/>
->>>>>>> 56fab24c
     </dependencies>
     <scenes>
         <!--Application-->
