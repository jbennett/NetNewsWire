--- conflicted
+++ resolved
@@ -20,11 +20,7 @@
 
 	private lazy var iconView = IconView()
 
-<<<<<<< HEAD
-	private let starView = TimelineTableCellView.imageView(with: AppAssets.timelineStar, scaling: .scaleProportionallyUpOrDown)
-=======
 	private var starView = TimelineTableCellView.imageView(with: AppAssets.timelineStarUnselected, scaling: .scaleNone)
->>>>>>> d3cebfac
 	private let separatorView = TimelineTableCellView.separatorView()
 
 	private lazy var textFields = {
