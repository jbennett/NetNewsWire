//
//  TimelineViewController.swift
//  NetNewsWire
//
//  Created by Brent Simmons on 7/26/15.
//  Copyright © 2015 Ranchero Software, LLC. All rights reserved.
//

import Foundation
import RSCore
import Articles
import Account

protocol TimelineDelegate: class  {
	func timelineSelectionDidChange(_: TimelineViewController, selectedArticles: [Article]?)
}

final class TimelineViewController: NSViewController, UndoableCommandRunner, UnreadCountProvider {

	@IBOutlet var tableView: TimelineTableView!

	var representedObjects: [AnyObject]? {
		didSet {
			if !representedObjectArraysAreEqual(oldValue, representedObjects) {
				unreadCount = 0
				if let representedObjects = representedObjects {
					if representedObjects.count == 1 && representedObjects.first is Feed {
						showFeedNames = false
					}
					else {
						showFeedNames = true
					}
				}
				else {
					showFeedNames = false
				}

				selectionDidChange(nil)
				if showsSearchResults {
					fetchAndReplaceArticlesAsync()
				}
				else {
					fetchAndReplaceArticlesSync()
					if articles.count > 0 {
						tableView.scrollRowToVisible(0)
					}
					updateUnreadCount()
				}
			}
		}
	}

	private weak var delegate: TimelineDelegate?
	var sharingServiceDelegate: NSSharingServiceDelegate?

	var showsSearchResults = false
	var selectedArticles: [Article] {
		return Array(articles.articlesForIndexes(tableView.selectedRowIndexes))
	}

	var hasAtLeastOneSelectedArticle: Bool {
		return tableView.selectedRow != -1
	}

	var articles = ArticleArray() {
		didSet {
			defer {
				updateUnreadCount()
			}
			if articles == oldValue {
				return
			}
			if articles.representSameArticlesInSameOrder(as: oldValue) {
				// When the array is the same — same articles, same order —
				// but some data in some of the articles may have changed.
				// Just reload visible cells in this case: don’t call reloadData.
				articleRowMap = [String: Int]()
				reloadVisibleCells()
				return
			}
			updateShowAvatars()
			articleRowMap = [String: Int]()
			tableView.reloadData()
		}
	}

	var unreadCount: Int = 0 {
		didSet {
			if unreadCount != oldValue {
				postUnreadCountDidChangeNotification()
			}
		}
	}

	var undoableCommands = [UndoableCommand]()
	private var fetchSerialNumber = 0
	private let fetchRequestQueue = FetchRequestQueue()
	private var articleRowMap = [String: Int]() // articleID: rowIndex
	private var cellAppearance: TimelineCellAppearance!
	private var cellAppearanceWithAvatar: TimelineCellAppearance!
	private var showFeedNames = false {
		didSet {
			if showFeedNames != oldValue {
				updateShowAvatars()
				updateTableViewRowHeight()
				reloadVisibleCells()
			}
		}
	}

	private var showAvatars = false
	private var rowHeightWithFeedName: CGFloat = 0.0
	private var rowHeightWithoutFeedName: CGFloat = 0.0

	private var currentRowHeight: CGFloat {
		return showFeedNames ? rowHeightWithFeedName : rowHeightWithoutFeedName
	}

	private var didRegisterForNotifications = false
	static let fetchAndMergeArticlesQueue = CoalescingQueue(name: "Fetch and Merge Articles", interval: 0.5, maxInterval: 2.0)

	private var sortDirection = AppDefaults.timelineSortDirection {
		didSet {
			if sortDirection != oldValue {
				sortParametersDidChange()
			}
		}
	}
	private var groupByFeed = AppDefaults.timelineGroupByFeed {
		didSet {
			if groupByFeed != oldValue {
				sortParametersDidChange()
			}
		}
	}
	private var fontSize: FontSize = AppDefaults.timelineFontSize {
		didSet {
			if fontSize != oldValue {
				fontSizeDidChange()
			}
		}
	}

	private var oneSelectedArticle: Article? {
		return selectedArticles.count == 1 ? selectedArticles.first : nil
	}

	private let keyboardDelegate = TimelineKeyboardDelegate()
	private var timelineShowsSeparatorsObserver: NSKeyValueObservation?

	convenience init(delegate: TimelineDelegate) {
		self.init(nibName: "TimelineTableView", bundle: nil)
		self.delegate = delegate
		self.startObservingUserDefaults()
	}
	
	override func viewDidLoad() {
		cellAppearance = TimelineCellAppearance(showAvatar: false, fontSize: fontSize)
		cellAppearanceWithAvatar = TimelineCellAppearance(showAvatar: true, fontSize: fontSize)

		updateRowHeights()
		tableView.rowHeight = currentRowHeight
		tableView.target = self
		tableView.doubleAction = #selector(openArticleInBrowser(_:))
		tableView.setDraggingSourceOperationMask(.copy, forLocal: false)
		tableView.keyboardDelegate = keyboardDelegate
		
		if !didRegisterForNotifications {
			NotificationCenter.default.addObserver(self, selector: #selector(statusesDidChange(_:)), name: .StatusesDidChange, object: nil)
			NotificationCenter.default.addObserver(self, selector: #selector(feedIconDidBecomeAvailable(_:)), name: .FeedIconDidBecomeAvailable, object: nil)
			NotificationCenter.default.addObserver(self, selector: #selector(avatarDidBecomeAvailable(_:)), name: .AvatarDidBecomeAvailable, object: nil)
			NotificationCenter.default.addObserver(self, selector: #selector(faviconDidBecomeAvailable(_:)), name: .FaviconDidBecomeAvailable, object: nil)
			NotificationCenter.default.addObserver(self, selector: #selector(accountDidDownloadArticles(_:)), name: .AccountDidDownloadArticles, object: nil)
			NotificationCenter.default.addObserver(self, selector: #selector(accountStateDidChange(_:)), name: .AccountStateDidChange, object: nil)
			NotificationCenter.default.addObserver(self, selector: #selector(accountsDidChange(_:)), name: .UserDidAddAccount, object: nil)
			NotificationCenter.default.addObserver(self, selector: #selector(accountsDidChange(_:)), name: .UserDidDeleteAccount, object: nil)
			NotificationCenter.default.addObserver(self, selector: #selector(containerChildrenDidChange(_:)), name: .ChildrenDidChange, object: nil)
			NotificationCenter.default.addObserver(self, selector: #selector(userDefaultsDidChange(_:)), name: UserDefaults.didChangeNotification, object: nil)

			didRegisterForNotifications = true
		}
	}
	
	override func viewDidAppear() {
		sharingServiceDelegate = SharingServiceDelegate(self.view.window)
	}

	// MARK: - API
	
	func markAllAsRead() {
		guard let undoManager = undoManager, let markReadCommand = MarkStatusCommand(initialArticles: articles, markingRead: true, undoManager: undoManager) else {
			return
		}
		runCommand(markReadCommand)
	}

	func canMarkAllAsRead() -> Bool {
		return articles.canMarkAllAsRead()
	}

	func canMarkSelectedArticlesAsRead() -> Bool {
		return selectedArticles.canMarkAllAsRead()
	}

	func representsThisObjectOnly(_ object: AnyObject) -> Bool {
		guard let representedObjects = representedObjects else {
			return false
		}
		if representedObjects.count != 1 {
			return false
		}
		return representedObjects.first! === object
	}

	// MARK: - Actions

	@objc func openArticleInBrowser(_ sender: Any?) {
		if let link = oneSelectedArticle?.preferredLink {
			Browser.open(link)
		}
	}
	
	@IBAction func toggleStatusOfSelectedArticles(_ sender: Any?) {
		guard !selectedArticles.isEmpty else {
			return
		}
		let articles = selectedArticles
		let status = articles.first!.status
		let markAsRead = !status.read

		if markAsRead {
			markSelectedArticlesAsRead(sender)
		}
		else {
			markSelectedArticlesAsUnread(sender)
		}
	}

	@IBAction func markSelectedArticlesAsRead(_ sender: Any?) {
		guard let undoManager = undoManager, let markReadCommand = MarkStatusCommand(initialArticles: selectedArticles, markingRead: true, undoManager: undoManager) else {
			return
		}
		runCommand(markReadCommand)
	}
	
	@IBAction func markSelectedArticlesAsUnread(_ sender: Any?) {
		guard let undoManager = undoManager, let markUnreadCommand = MarkStatusCommand(initialArticles: selectedArticles, markingRead: false, undoManager: undoManager) else {
			return
		}
		runCommand(markUnreadCommand)
	}

	@IBAction func copy(_ sender: Any?) {
		NSPasteboard.general.copyObjects(selectedArticles)
	}

	@IBAction func selectNextUp(_ sender: Any?) {
		guard let lastSelectedRow = tableView.selectedRowIndexes.last else {
			return
		}
		
		let nextRowIndex = lastSelectedRow - 1
		if nextRowIndex <= 0 {
			tableView.scrollTo(row: 0, extraHeight: 0)
		}
		
		tableView.rs_selectRow(nextRowIndex)
		
		let followingRowIndex = nextRowIndex - 1
		if followingRowIndex < 0 {
			return
		}
		
		tableView.scrollToRowIfNotVisible(followingRowIndex)
		
	}
	
	@IBAction func selectNextDown(_ sender: Any?) {
		guard let firstSelectedRow = tableView.selectedRowIndexes.first else {
			return
		}
		
		let tableMaxIndex = tableView.numberOfRows - 1
		let nextRowIndex = firstSelectedRow + 1
		if nextRowIndex >= tableMaxIndex {
			tableView.scrollTo(row: tableMaxIndex, extraHeight: 0)
		}
		
		tableView.rs_selectRow(nextRowIndex)
		
		let followingRowIndex = nextRowIndex + 1
		if followingRowIndex > tableMaxIndex {
			return
		}

		tableView.scrollToRowIfNotVisible(followingRowIndex)

	}
	
	func toggleReadStatusForSelectedArticles() {
		// If any one of the selected articles is unread, then mark them as read.
		// If all articles are read, then mark them as unread them.
		
		let commandStatus = markReadCommandStatus()
		let markingRead: Bool
		switch commandStatus {
		case .canMark:
			markingRead = true
		case .canUnmark:
			markingRead = false
		case .canDoNothing:
			return
		}
		
		guard let undoManager = undoManager, let markStarredCommand = MarkStatusCommand(initialArticles: selectedArticles, markingRead: markingRead, undoManager: undoManager) else {
			return
		}
		
		runCommand(markStarredCommand)
	}
	
	func toggleStarredStatusForSelectedArticles() {

		// If any one of the selected articles is not starred, then star them.
		// If all articles are starred, then unstar them.

		let commandStatus = markStarredCommandStatus()
		let starring: Bool
		switch commandStatus {
		case .canMark:
			starring = true
		case .canUnmark:
			starring = false
		case .canDoNothing:
			return
		}

		guard let undoManager = undoManager, let markStarredCommand = MarkStatusCommand(initialArticles: selectedArticles, markingStarred: starring, undoManager: undoManager) else {
			return
		}
		runCommand(markStarredCommand)
	}

	func markStarredCommandStatus() -> MarkCommandValidationStatus {
		return MarkCommandValidationStatus.statusFor(selectedArticles) { $0.anyArticleIsUnstarred() }
	}

	func markReadCommandStatus() -> MarkCommandValidationStatus {
		return MarkCommandValidationStatus.statusFor(selectedArticles) { $0.anyArticleIsUnread() }
	}

	func markOlderArticlesRead() {
		markOlderArticlesRead(selectedArticles)
	}

	func canMarkOlderArticlesAsRead() -> Bool {
		return !selectedArticles.isEmpty
	}

	func markOlderArticlesRead(_ selectedArticles: [Article]) {
		// Mark articles older than the selectedArticles(s) as read.

		var cutoffDate: Date? = nil
		for article in selectedArticles {
			if cutoffDate == nil {
				cutoffDate = article.logicalDatePublished
			}
			else if cutoffDate! > article.logicalDatePublished {
				cutoffDate = article.logicalDatePublished
			}
		}
		if cutoffDate == nil {
			return
		}

		let articlesToMark = articles.filter { $0.logicalDatePublished < cutoffDate! }
		if articlesToMark.isEmpty {
			return
		}

		guard let undoManager = undoManager, let markReadCommand = MarkStatusCommand(initialArticles: articlesToMark, markingRead: true, undoManager: undoManager) else {
			return
		}
		runCommand(markReadCommand)
	}

	// MARK: - Navigation
	
	func goToNextUnread() {
		guard let ix = indexOfNextUnreadArticle() else {
			return
		}
		NSCursor.setHiddenUntilMouseMoves(true)
		tableView.rs_selectRow(ix)
		tableView.scrollTo(row: ix)
	}
	
	func canGoToNextUnread() -> Bool {
		guard let _ = indexOfNextUnreadArticle() else {
			return false
		}
		return true
	}
	
	func indexOfNextUnreadArticle() -> Int? {
		return articles.rowOfNextUnreadArticle(tableView.selectedRow)
	}

	func focus() {
		guard let window = tableView.window else {
			return
		}
		
		window.makeFirstResponderUnlessDescendantIsFirstResponder(tableView)
		if !hasAtLeastOneSelectedArticle && articles.count > 0 {
			tableView.rs_selectRowAndScrollToVisible(0)
		}
	}

	// MARK: - Notifications

	@objc func statusesDidChange(_ note: Notification) {
		guard let articles = note.userInfo?[Account.UserInfoKey.articles] as? Set<Article> else {
			return
		}
		reloadVisibleCells(for: articles)
		updateUnreadCount()
	}

	@objc func feedIconDidBecomeAvailable(_ note: Notification) {
		guard showAvatars, let feed = note.userInfo?[UserInfoKey.feed] as? Feed else {
			return
		}
		let indexesToReload = tableView.indexesOfAvailableRowsPassingTest { (row) -> Bool in
			guard let article = articles.articleAtRow(row) else {
				return false
			}
			return feed == article.feed
		}
		if let indexesToReload = indexesToReload {
			reloadCells(for: indexesToReload)
		}
	}

	@objc func avatarDidBecomeAvailable(_ note: Notification) {
		guard showAvatars, let avatarURL = note.userInfo?[UserInfoKey.url] as? String else {
			return
		}

		let indexesToReload = tableView.indexesOfAvailableRowsPassingTest { (row) -> Bool in
			guard let article = articles.articleAtRow(row), let authors = article.authors, !authors.isEmpty else {
				return false
			}
			for author in authors {
				if author.avatarURL == avatarURL {
					return true
				}
			}
			return false
		}
		if let indexesToReload = indexesToReload {
			reloadCells(for: indexesToReload)
		}
	}

	@objc func faviconDidBecomeAvailable(_ note: Notification) {
		if showAvatars {
			queueReloadAvailableCells()
		}
	}

	@objc func accountDidDownloadArticles(_ note: Notification) {
		guard let feeds = note.userInfo?[Account.UserInfoKey.feeds] as? Set<Feed> else {
			return
		}

		let shouldFetchAndMergeArticles = representedObjectsContainsAnyFeed(feeds) || representedObjectsContainsAnyPseudoFeed()
		if shouldFetchAndMergeArticles {
			queueFetchAndMergeArticles()
		}
	}

	@objc func accountStateDidChange(_ note: Notification) {
		if representedObjectsContainsAnyPseudoFeed() {
			fetchAndReplaceArticlesAsync()
		}
	}
	
	@objc func accountsDidChange(_ note: Notification) {
		if representedObjectsContainsAnyPseudoFeed() {
			fetchAndReplaceArticlesAsync()
		}
	}

	@objc func containerChildrenDidChange(_ note: Notification) {
		if representedObjectsContainsAnyPseudoFeed() || representedObjectsContainAnyFolder() {
			fetchAndReplaceArticlesAsync()
		}
	}

	@objc func userDefaultsDidChange(_ note: Notification) {
		self.fontSize = AppDefaults.timelineFontSize
		self.sortDirection = AppDefaults.timelineSortDirection
		self.groupByFeed = AppDefaults.timelineGroupByFeed
	}
	
	// MARK: - Reloading Data

	private func cellForRowView(_ rowView: NSView) -> NSView? {
		for oneView in rowView.subviews where oneView is TimelineTableCellView {
			return oneView
		}
		return nil
	}

	private func reloadVisibleCells() {
		guard let indexes = tableView.indexesOfAvailableRows() else {
			return
		}
		reloadVisibleCells(for: indexes)
	}
	
	private func reloadVisibleCells(for articles: [Article]) {
		reloadVisibleCells(for: Set(articles.articleIDs()))
	}

	private func reloadVisibleCells(for articles: Set<Article>) {
		reloadVisibleCells(for: articles.articleIDs())
	}
	
	private func reloadVisibleCells(for articleIDs: Set<String>) {
		if articleIDs.isEmpty {
			return
		}
		let indexes = indexesForArticleIDs(articleIDs)
		reloadVisibleCells(for: indexes)
	}

	private func reloadVisibleCells(for indexes: IndexSet) {
		let indexesToReload = tableView.indexesOfAvailableRowsPassingTest { (row) -> Bool in
			return indexes.contains(row)
		}
		if let indexesToReload = indexesToReload {
			reloadCells(for: indexesToReload)
		}
	}

	private func reloadCells(for indexes: IndexSet) {
		if indexes.isEmpty {
			return
		}
		tableView.reloadData(forRowIndexes: indexes, columnIndexes: NSIndexSet(index: 0) as IndexSet)
	}
	
	// MARK: - Cell Configuring

	private func calculateRowHeight(showingFeedNames: Bool) -> CGFloat {
		let longTitle = "But I must explain to you how all this mistaken idea of denouncing pleasure and praising pain was born and I will give you a complete account of the system, and expound the actual teachings of the great explorer of the truth, the master-builder of human happiness. No one rejects, dislikes, or avoids pleasure itself, because it is pleasure, but because those who do not know how to pursue pleasure rationally encounter consequences that are extremely painful. Nor again is there anyone who loves or pursues or desires to obtain pain of itself, because it is pain, but because occasionally circumstances occur in which toil and pain can procure him some great pleasure. To take a trivial example, which of us ever undertakes laborious physical exercise, except to obtain some advantage from it? But who has any right to find fault with a man who chooses to enjoy a pleasure that has no annoying consequences, or one who avoids a pain that produces no resultant pleasure?"
		let prototypeID = "prototype"
		let status = ArticleStatus(articleID: prototypeID, read: false, starred: false, userDeleted: false, dateArrived: Date())
		let prototypeArticle = Article(accountID: prototypeID, articleID: prototypeID, feedID: prototypeID, uniqueID: prototypeID, title: longTitle, contentHTML: nil, contentText: nil, url: nil, externalURL: nil, summary: nil, imageURL: nil, bannerImageURL: nil, datePublished: nil, dateModified: nil, authors: nil, attachments: nil, status: status)
		
		let prototypeCellData = TimelineCellData(article: prototypeArticle, showFeedName: showingFeedNames, feedName: "Prototype Feed Name", avatar: nil, showAvatar: false, featuredImage: nil)
		let height = TimelineCellLayout.height(for: 100, cellData: prototypeCellData, appearance: cellAppearance)
		return height
	}

	private func updateRowHeights() {
		rowHeightWithFeedName = calculateRowHeight(showingFeedNames: true)
		rowHeightWithoutFeedName = calculateRowHeight(showingFeedNames: false)
		updateTableViewRowHeight()
	}

	@objc func fetchAndMergeArticles() {
		guard let representedObjects = representedObjects else {
			return
		}

		fetchUnsortedArticlesAsync(for: representedObjects) { [weak self] (unsortedArticles) in
			// Merge articles by articleID. For any unique articleID in current articles, add to unsortedArticles.
			guard let strongSelf = self else {
				return
			}
			let unsortedArticleIDs = unsortedArticles.articleIDs()
			var updatedArticles = unsortedArticles
			for article in strongSelf.articles {
				if !unsortedArticleIDs.contains(article.articleID) {
					updatedArticles.insert(article)
				}
			}
			strongSelf.performBlockAndRestoreSelection {
				strongSelf.replaceArticles(with: updatedArticles)
			}
		}
	}
}

// MARK: - NSMenuDelegate

extension TimelineViewController: NSMenuDelegate {

	public func menuNeedsUpdate(_ menu: NSMenu) {
		menu.removeAllItems()
		guard let contextualMenu = contextualMenuForClickedRows() else {
			return
		}
		menu.takeItems(from: contextualMenu)
	}
}

// MARK: - NSUserInterfaceValidations

extension TimelineViewController: NSUserInterfaceValidations {

	func validateUserInterfaceItem(_ item: NSValidatedUserInterfaceItem) -> Bool {
		if item.action == #selector(openArticleInBrowser(_:)) {
			let currentLink = oneSelectedArticle?.preferredLink
			return currentLink != nil
		}

		if item.action == #selector(copy(_:)) {
			return NSPasteboard.general.canCopyAtLeastOneObject(selectedArticles)
		}

		return true
	}
}

// MARK: - NSTableViewDataSource

extension TimelineViewController: NSTableViewDataSource {
	func numberOfRows(in tableView: NSTableView) -> Int {
		return articles.count
	}

	func tableView(_ tableView: NSTableView, objectValueFor tableColumn: NSTableColumn?, row: Int) -> Any? {
		return articles.articleAtRow(row) ?? nil
	}

	func tableView(_ tableView: NSTableView, pasteboardWriterForRow row: Int) -> NSPasteboardWriting? {
		guard let article = articles.articleAtRow(row) else {
			return nil
		}
		return ArticlePasteboardWriter(article: article)
	}
}

// MARK: - NSTableViewDelegate

extension TimelineViewController: NSTableViewDelegate {
	private static let rowViewIdentifier = NSUserInterfaceItemIdentifier(rawValue: "timelineRow")

	func tableView(_ tableView: NSTableView, rowViewForRow row: Int) -> NSTableRowView? {
		if let rowView: TimelineTableRowView = tableView.makeView(withIdentifier: TimelineViewController.rowViewIdentifier, owner: nil) as? TimelineTableRowView {
			return rowView
		}
		let rowView = TimelineTableRowView()
		rowView.identifier = TimelineViewController.rowViewIdentifier
		return rowView
	}

	private static let timelineCellIdentifier = NSUserInterfaceItemIdentifier(rawValue: "timelineCell")

	func tableView(_ tableView: NSTableView, viewFor tableColumn: NSTableColumn?, row: Int) -> NSView? {

		func configure(_ cell: TimelineTableCellView) {
			cell.cellAppearance = showAvatars ? cellAppearanceWithAvatar : cellAppearance
			if let article = articles.articleAtRow(row) {
				configureTimelineCell(cell, article: article)
			}
			else {
				makeTimelineCellEmpty(cell)
			}
		}

		if let cell = tableView.makeView(withIdentifier: TimelineViewController.timelineCellIdentifier, owner: nil) as? TimelineTableCellView {
			configure(cell)
			return cell
		}

		let cell = TimelineTableCellView()
		cell.identifier = TimelineViewController.timelineCellIdentifier
		configure(cell)
		return cell
	}

	func tableViewSelectionDidChange(_ notification: Notification) {
		if selectedArticles.isEmpty {
			selectionDidChange(nil)
			return
		}

		if selectedArticles.count == 1 {
			let article = selectedArticles.first!
			if !article.status.read {
				markArticles(Set([article]), statusKey: .read, flag: true)
			}
		}

		selectionDidChange(selectedArticles)
	}

	private func selectionDidChange(_ selectedArticles: ArticleArray?) {
		delegate?.timelineSelectionDidChange(self, selectedArticles: selectedArticles)
	}

	private func configureTimelineCell(_ cell: TimelineTableCellView, article: Article) {
		cell.objectValue = article
<<<<<<< HEAD

		let avatar = article.avatarImage()
		let featuredImage = featuredImageFor(article)

		cell.cellData = TimelineCellData(article: article, showFeedName: showFeedNames, feedName: article.feed?.nameForDisplay, avatar: avatar, showAvatar: showAvatars, featuredImage: featuredImage)
	}

	private func featuredImageFor(_ article: Article) -> NSImage? {
		// At this writing (17 June 2019) we’re not displaying featured images anywhere,
		// so let’s skip downloading them even if we find them.
		//
		// We’ll revisit this later.
		
//		if let url = article.imageURL {
//			if let imageData = appDelegate.imageDownloader.image(for: url) {
//				return NSImage(data: imageData)
//			}
//		}

		return nil
		
=======
		let avatar = avatarFor(article)
		cell.cellData = TimelineCellData(article: article, showFeedName: showFeedNames, feedName: article.feed?.nameForDisplay, avatar: avatar, showAvatar: showAvatars, featuredImage: nil)
	}

	private func avatarFor(_ article: Article) -> NSImage? {
		if !showAvatars {
			return nil
		}
		
		if let authors = article.authors {
			for author in authors {
				if let image = avatarForAuthor(author) {
					return image
				}
			}
		}

		guard let feed = article.feed else {
			return nil
		}

		if let feedIcon = appDelegate.feedIconDownloader.icon(for: feed) {
			return feedIcon
		}

		if let favicon = appDelegate.faviconDownloader.faviconAsAvatar(for: feed) {
			return favicon
		}
		
		return FaviconGenerator.favicon(feed)
	}

	private func avatarForAuthor(_ author: Author) -> NSImage? {
		return appDelegate.authorAvatarDownloader.image(for: author)
>>>>>>> 66d93339
	}

	private func makeTimelineCellEmpty(_ cell: TimelineTableCellView) {
		cell.objectValue = nil
		cell.cellData = TimelineCellData()
	}
}

// MARK: - Private

private extension TimelineViewController {

	func startObservingUserDefaults() {
		assert(timelineShowsSeparatorsObserver == nil)
		timelineShowsSeparatorsObserver = UserDefaults.standard.observe(\UserDefaults.CorreiaSeparators) { [weak self] (_, _) in
			guard let self = self, self.isViewLoaded else { return }
			self.tableView.enumerateAvailableRowViews { (rowView, index) in
				if let cellView = rowView.view(atColumn: 0) as? TimelineTableCellView {
					cellView.timelineShowsSeparatorsDefaultDidChange()
				}
			}
		}
	}
	
	@objc func reloadAvailableCells() {
		if let indexesToReload = tableView.indexesOfAvailableRows() {
			reloadCells(for: indexesToReload)
		}
	}

	func updateUnreadCount() {
		var count = 0
		for article in articles {
			if !article.status.read {
				count += 1
			}
		}
		unreadCount = count
	}

	func queueReloadAvailableCells() {
		CoalescingQueue.standard.add(self, #selector(reloadAvailableCells))
	}

	func updateTableViewRowHeight() {
		tableView.rowHeight = currentRowHeight
	}

	func updateShowAvatars() {
		if showFeedNames {
			self.showAvatars = true
			return
		}

		for article in articles {
			if let authors = article.authors {
			for author in authors {
				if author.avatarURL != nil {
					self.showAvatars = true
					return
				}
			}
			}
		}

		self.showAvatars = false
	}

	func emptyTheTimeline() {
		if !articles.isEmpty {
			articles = [Article]()
		}
	}

<<<<<<< HEAD
	func sortParametersDidChange() {
=======
	func sortDirectionDidChange() {
>>>>>>> 66d93339
		performBlockAndRestoreSelection {
			let unsortedArticles = Set(articles)
			replaceArticles(with: unsortedArticles)
		}
	}
	
	func selectedArticleIDs() -> [String] {
		return selectedArticles.articleIDs()
	}

	func restoreSelection(_ articleIDs: [String]) {
		selectArticles(articleIDs)
		if tableView.selectedRow != -1 {
			tableView.scrollRowToVisible(tableView.selectedRow)
		}
	}

	func performBlockAndRestoreSelection(_ block: (() -> Void)) {
		let savedSelection = selectedArticleIDs()
		block()
		restoreSelection(savedSelection)
	}

	func row(for articleID: String) -> Int? {
		updateArticleRowMapIfNeeded()
		return articleRowMap[articleID]
	}

	func row(for article: Article) -> Int? {
		return row(for: article.articleID)
	}

	func updateArticleRowMap() {
		var rowMap = [String: Int]()
		var index = 0
		articles.forEach { (article) in
			rowMap[article.articleID] = index
			index += 1
		}
		articleRowMap = rowMap
	}

	func updateArticleRowMapIfNeeded() {
		if articleRowMap.isEmpty {
			updateArticleRowMap()
		}
	}

	func indexesForArticleIDs(_ articleIDs: Set<String>) -> IndexSet {
		var indexes = IndexSet()

		articleIDs.forEach { (articleID) in
			guard let oneIndex = row(for: articleID) else {
				return
			}
			if oneIndex != NSNotFound {
				indexes.insert(oneIndex)
			}
		}

		return indexes
	}

	// MARK: - Appearance Change

	private func fontSizeDidChange() {
		cellAppearance = TimelineCellAppearance(showAvatar: false, fontSize: fontSize)
		cellAppearanceWithAvatar = TimelineCellAppearance(showAvatar: true, fontSize: fontSize)
		updateRowHeights()
		performBlockAndRestoreSelection {
			tableView.reloadData()
		}
	}

	// MARK: - Fetching Articles

	func fetchAndReplaceArticlesSync() {
		// To be called when the user has made a change of selection in the sidebar.
		// It blocks the main thread, so that there’s no async delay,
		// so that the entire display refreshes at once.
		// It’s a better user experience this way.
		cancelPendingAsyncFetches()
		guard let representedObjects = representedObjects else {
			emptyTheTimeline()
			return
		}
		let fetchedArticles = fetchUnsortedArticlesSync(for: representedObjects)
		replaceArticles(with: fetchedArticles)
	}

	func fetchAndReplaceArticlesAsync() {
		// To be called when we need to do an entire fetch, but an async delay is okay.
		// Example: we have the Today feed selected, and the calendar day just changed.
		cancelPendingAsyncFetches()
		guard let representedObjects = representedObjects else {
			emptyTheTimeline()
			return
		}
		fetchUnsortedArticlesAsync(for: representedObjects) { [weak self] (articles) in
			self?.replaceArticles(with: articles)
		}
	}

	func cancelPendingAsyncFetches() {
		fetchSerialNumber += 1
		fetchRequestQueue.cancelAllRequests()
	}

	func replaceArticles(with unsortedArticles: Set<Article>) {
		articles = Array(unsortedArticles).sortedByDate(sortDirection, groupByFeed: groupByFeed)
	}

	func fetchUnsortedArticlesSync(for representedObjects: [Any]) -> Set<Article> {
		cancelPendingAsyncFetches()
		let articleFetchers = representedObjects.compactMap{ $0 as? ArticleFetcher }
		if articleFetchers.isEmpty {
			return Set<Article>()
		}

		var fetchedArticles = Set<Article>()
		for articleFetcher in articleFetchers {
			fetchedArticles.formUnion(articleFetcher.fetchArticles())
		}
		return fetchedArticles
	}

	func fetchUnsortedArticlesAsync(for representedObjects: [Any], callback: @escaping ArticleSetBlock) {
		// The callback will *not* be called if the fetch is no longer relevant — that is,
		// if it’s been superseded by a newer fetch, or the timeline was emptied, etc., it won’t get called.
		precondition(Thread.isMainThread)
		cancelPendingAsyncFetches()
		let fetchOperation = FetchRequestOperation(id: fetchSerialNumber, representedObjects: representedObjects) { [weak self] (articles, operation) in
			precondition(Thread.isMainThread)
			guard !operation.isCanceled, let strongSelf = self, operation.id == strongSelf.fetchSerialNumber else {
				return
			}
			callback(articles)
		}
		fetchRequestQueue.add(fetchOperation)
	}

	func selectArticles(_ articleIDs: [String]) {
		let indexesToSelect = indexesForArticleIDs(Set(articleIDs))
		if indexesToSelect.isEmpty {
			tableView.deselectAll(self)
			return
		}
		tableView.selectRowIndexes(indexesToSelect, byExtendingSelection: false)
	}

	func queueFetchAndMergeArticles() {
		TimelineViewController.fetchAndMergeArticlesQueue.add(self, #selector(fetchAndMergeArticles))
	}

	func representedObjectArraysAreEqual(_ objects1: [AnyObject]?, _ objects2: [AnyObject]?) -> Bool {
		if objects1 == nil && objects2 == nil {
			return true
		}
		guard let objects1 = objects1, let objects2 = objects2 else {
			return false
		}
		if objects1.count != objects2.count {
			return false
		}

		var ix = 0
		for oneObject in objects1 {
			if oneObject !== objects2[ix] {
				return false
			}
			ix += 1
		}
		return true
	}

	func representedObjectsContainsAnyPseudoFeed() -> Bool {
		return representedObjects?.contains(where: { $0 is PseudoFeed}) ?? false
	}

	func representedObjectsContainsTodayFeed() -> Bool {
		return representedObjects?.contains(where: { $0 === SmartFeedsController.shared.todayFeed }) ?? false
	}

	func representedObjectsContainAnyFolder() -> Bool {
		return representedObjects?.contains(where: { $0 is Folder }) ?? false
	}

	func representedObjectsContainsAnyFeed(_ feeds: Set<Feed>) -> Bool {
		// Return true if there’s a match or if a folder contains (recursively) one of feeds

		guard let representedObjects = representedObjects else {
			return false
		}
		for representedObject in representedObjects {
			if let feed = representedObject as? Feed {
				for oneFeed in feeds {
					if feed.feedID == oneFeed.feedID || feed.url == oneFeed.url {
						return true
					}
				}
			}
			else if let folder = representedObject as? Folder {
				for oneFeed in feeds {
					if folder.hasFeed(with: oneFeed.feedID) || folder.hasFeed(withURL: oneFeed.url) {
						return true
					}
				}
			}
		}
		return false
	}
}<|MERGE_RESOLUTION|>--- conflicted
+++ resolved
@@ -706,30 +706,7 @@
 
 	private func configureTimelineCell(_ cell: TimelineTableCellView, article: Article) {
 		cell.objectValue = article
-<<<<<<< HEAD
-
 		let avatar = article.avatarImage()
-		let featuredImage = featuredImageFor(article)
-
-		cell.cellData = TimelineCellData(article: article, showFeedName: showFeedNames, feedName: article.feed?.nameForDisplay, avatar: avatar, showAvatar: showAvatars, featuredImage: featuredImage)
-	}
-
-	private func featuredImageFor(_ article: Article) -> NSImage? {
-		// At this writing (17 June 2019) we’re not displaying featured images anywhere,
-		// so let’s skip downloading them even if we find them.
-		//
-		// We’ll revisit this later.
-		
-//		if let url = article.imageURL {
-//			if let imageData = appDelegate.imageDownloader.image(for: url) {
-//				return NSImage(data: imageData)
-//			}
-//		}
-
-		return nil
-		
-=======
-		let avatar = avatarFor(article)
 		cell.cellData = TimelineCellData(article: article, showFeedName: showFeedNames, feedName: article.feed?.nameForDisplay, avatar: avatar, showAvatar: showAvatars, featuredImage: nil)
 	}
 
@@ -763,7 +740,6 @@
 
 	private func avatarForAuthor(_ author: Author) -> NSImage? {
 		return appDelegate.authorAvatarDownloader.image(for: author)
->>>>>>> 66d93339
 	}
 
 	private func makeTimelineCellEmpty(_ cell: TimelineTableCellView) {
@@ -838,11 +814,7 @@
 		}
 	}
 
-<<<<<<< HEAD
 	func sortParametersDidChange() {
-=======
-	func sortDirectionDidChange() {
->>>>>>> 66d93339
 		performBlockAndRestoreSelection {
 			let unsortedArticles = Set(articles)
 			replaceArticles(with: unsortedArticles)
