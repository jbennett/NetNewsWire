--- conflicted
+++ resolved
@@ -994,14 +994,7 @@
 	}
 
 	func replaceArticles(with unsortedArticles: Set<Article>) {
-<<<<<<< HEAD
-		let sortedArticles = Array(unsortedArticles).sortedByDate(sortDirection, groupByFeed: groupByFeed)
-		if articles != sortedArticles {
-			articles = sortedArticles
-		}
-=======
-		articles = Array(unsortedArticles).sortedByDate(sortDirection)
->>>>>>> 979fcbc0
+		articles = Array(unsortedArticles).sortedByDate(sortDirection, groupByFeed: groupByFeed)
 	}
 
 	func fetchUnsortedArticlesSync(for representedObjects: [Any]) -> Set<Article> {
