--- conflicted
+++ resolved
@@ -163,25 +163,21 @@
 	border: none;
 	padding: 0;
 }
-<<<<<<< HEAD
-
-img, figure, iframe, div {
-=======
-img, figure, video, div {
->>>>>>> dc20aa0e
+
+img, figure, div {
 	max-width: 100%;
 	height: auto !important;
 	margin: 0 auto;
 }
 
-<<<<<<< HEAD
 video {
     width: 100% !important;
     height: auto !important;
-=======
+	margin: 0 auto;
+}
+
 iframe {
 	max-width: 100%;
->>>>>>> dc20aa0e
 	margin: 0 auto;
 }
 
@@ -251,8 +247,6 @@
 	display: none !important;
 }
 
-<<<<<<< HEAD
-
 /* Newsfoot specific styles. Structural styles come first, theme styles second */
 .newsfoot-footnote-container {
 	position: relative;
@@ -384,10 +378,9 @@
 	}
 
 }
-=======
+
 /* Site specific styles */
 .wp-smiley {
 	height: 1em;
 	max-height: 1em;
-}
->>>>>>> dc20aa0e
+}