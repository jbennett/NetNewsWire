--- conflicted
+++ resolved
@@ -1501,10 +1501,6 @@
 			);
 			dependencies = (
 				846E77401F6EF67A00A165E2 /* PBXTargetDependency */,
-<<<<<<< HEAD
-				846E77441F6EF6A100A165E2 /* PBXTargetDependency */,
-				6581C74520CED60100F4AD34 /* PBXTargetDependency */,
-=======
 				84C37FA820DD8D8400CA8CF5 /* PBXTargetDependency */,
 				84C37FAC20DD8D9000CA8CF5 /* PBXTargetDependency */,
 				84C37FB020DD8D9900CA8CF5 /* PBXTargetDependency */,
@@ -1512,7 +1508,6 @@
 				84C37FB820DD8DBB00CA8CF5 /* PBXTargetDependency */,
 				84C37FC820DD8E1D00CA8CF5 /* PBXTargetDependency */,
 				841D4D6E2106B3ED00DD04E6 /* PBXTargetDependency */,
->>>>>>> 61a390a9
 			);
 			name = Evergreen;
 			productName = Evergreen;
